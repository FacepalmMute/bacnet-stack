--- conflicted
+++ resolved
@@ -159,16 +159,7 @@
   bacnet/datalink/cobs
   bacnet/datalink/crc
   bacnet/datalink/bvlc
-<<<<<<< HEAD
-  bacnet/datalink/bvlc-sc
-  bacnet/datalink/websockets
-  bacnet/datalink/bsc-socket
-  bacnet/datalink/hub-sc
-  bacnet/datalink/bsc-node
-  bacnet/datalink/bsc-datalink
-=======
   bacnet/datalink/mstp
->>>>>>> 600508c3
   )
 
 # ports tests
