name: GCC

on:
  push:
    branches:
      - master
  pull_request:
    branches:
      - '*'

jobs:
  bip-apps:
    runs-on: ubuntu-latest
    steps:
    - uses: actions/checkout@v4
    - name: Create Build Environment
      run: |
        sudo apt-get update -qq
        sudo apt-get install -qq libconfig-dev
    - name: Build Demo Apps GNU89
      run: |
        gcc --version
        make clean
        make LEGACY=true CSTANDARD="-std=gnu89" all
    - name: Build Demo Apps GNU99
      run: |
        make clean
        make CSTANDARD="-std=gnu99" all
    - name: LEGACY=true Build Demo Apps GNU11
      run: |
        make clean
        make LEGACY=true CSTANDARD="-std=gnu11" all
    - name: Build Demo Apps GNU17
      run: |
        make clean
        make LEGACY=true CSTANDARD="-std=gnu17" all

  bip-no-bbmd-apps:
    runs-on: ubuntu-latest
    steps:
    - uses: actions/checkout@v4
    - name: Create Build Environment
      run: |
        sudo apt-get update -qq
        sudo apt-get install -qq libconfig-dev
    - name: Build Demo Apps BBMD=none
      run: |
        gcc --version
        make clean
        make LEGACY=true BBMD=none all

  bip-client-bbmd-apps:
    runs-on: ubuntu-latest
    steps:
    - uses: actions/checkout@v4
    - name: Create Build Environment
      run: |
        sudo apt-get update -qq
        sudo apt-get install -qq libconfig-dev
    - name: Build Demo Apps BBMD=client
      run: |
        gcc --version
        make clean
        make LEGACY=true BBMD=client all

  gateway:
    runs-on: ubuntu-latest
    steps:
    - uses: actions/checkout@v4
    - name: Create Build Environment
      run: |
        sudo apt-get update -qq
        sudo apt-get install -qq libconfig-dev
    - name: Build Gateway Demo
      run: |
        gcc --version
        make clean
        make LEGACY=true gateway

  bacnet-sc-hub:
    runs-on: ubuntu-latest
    steps:
    - uses: actions/checkout@v3
    - name: Create BACnet/SC Build Environment
      run: |
        sudo apt-get update -qq
        sudo apt-get install -qq libconfig-dev
        sudo apt-get install -qq libcap-dev
        sudo apt-get install -qq libssl-dev
        sudo apt-get install -qq libuv1-dev
        git clone  --branch v4.3-stable https://github.com/warmcat/libwebsockets.git
        bash -c 'cd libwebsockets;mkdir build;cd build;cmake .. -DLWS_WITH_LIBUV=ON -DLWS_WITH_MINIMAL_EXAMPLES=0 -DLWS_MAX_SMP=32;make'
        sudo bash -c 'cd libwebsockets;cd build;make install'
    - name: Build BACnet/SC Hub Demo
      run: |
        gcc --version
        make clean
        make sc-hub

  router:
    runs-on: ubuntu-latest
    steps:
    - uses: actions/checkout@v4
    - name: Create Build Environment
      run: |
        sudo apt-get update -qq
        sudo apt-get install -qq libconfig-dev
        sudo apt-get install -qq libcap-dev
        sudo apt-get install -qq libssl-dev
        sudo apt-get install -qq libuv1-dev
        git clone  --branch v4.3-stable https://github.com/warmcat/libwebsockets.git
        bash -c 'cd libwebsockets;mkdir build;cd build;cmake .. -DLWS_WITH_LIBUV=ON -DLWS_WITH_MINIMAL_EXAMPLES=0 -DLWS_MAX_SMP=32;make'
        sudo bash -c 'cd libwebsockets;cd build;make install'
    - name: Build Router Demo
      run: |
        gcc --version
        make clean
        make LEGACY=true router

  router-ipv6:
    runs-on: ubuntu-latest
    steps:
    - uses: actions/checkout@v4
    - name: Create Build Environment
      run: |
        sudo apt-get update -qq
        sudo apt-get install -qq libconfig-dev
    - name: Build Router IPv6 Demo
      run: |
        gcc --version
        make clean
        make LEGACY=true router-ipv6

  router-mstp:
    runs-on: ubuntu-latest
    steps:
    - uses: actions/checkout@v4
    - name: Create Build Environment
      run: |
        sudo apt-get update -qq
        sudo apt-get install -qq libconfig-dev
    - name: Build Router MSTP Demo
      run: |
        gcc --version
        make clean
        make LEGACY=true router-mstp

  bip6:
    runs-on: ubuntu-latest
    steps:
    - uses: actions/checkout@v4
    - name: Create Build Environment
      run: |
        sudo apt-get update -qq
        sudo apt-get install -qq libconfig-dev
    - name: Build BACnet/IPv6 Demo App Apps
      run: |
        gcc --version
        make clean
        make LEGACY=true bip6

  mstp:
    runs-on: ubuntu-latest
    steps:
    - uses: actions/checkout@v4
    - name: Create Build Environment
      run: |
        sudo apt-get update -qq
        sudo apt-get install -qq libconfig-dev
    - name: Build MSTP Demo Apps
      run: |
        gcc --version
        make clean
        make LEGACY=true mstp

  ethernet:
    runs-on: ubuntu-latest
    steps:
    - uses: actions/checkout@v4
    - name: Create Build Environment
      run: |
        sudo apt-get update -qq
        sudo apt-get install -qq libconfig-dev
        sudo apt-get install -qq libcap-dev
    - name: Build Ethernet Demo Apps
      run: |
        gcc --version
        make clean
        make LEGACY=true ethernet

  ports-arm-makefile:
    runs-on: ubuntu-latest
    steps:
    - uses: actions/checkout@v4
    - name: Create Build Environment
      run: |
        sudo apt-get update -qq
        sudo apt-get install -qq build-essential
        sudo apt-get install -qq gcc-arm-none-eabi
        sudo apt-get install -qq libnewlib-arm-none-eabi
    - name: ports-arm-makefile
      run: |
        make clean
        arm-none-eabi-gcc --version
        make LEGACY=true stm32f10x
        make LEGACY=true stm32f4xx
        make LEGACY=true at91sam7s

  ports-arm-cmake:
    runs-on: ubuntu-latest
    steps:
    - uses: actions/checkout@v4
    - name: Create Build Environment
      run: |
        sudo apt-get update -qq
        sudo apt-get install -qq build-essential
        sudo apt-get install -qq gcc-arm-none-eabi
        sudo apt-get install -qq libnewlib-arm-none-eabi
        sudo apt-get install -qq cmake
    - name: ports-arm-cmake
      run: |
        arm-none-eabi-gcc --version
        make stm32f4xx-cmake
        make at91sam7s-cmake

  ports-avr:
    runs-on: ubuntu-latest
    steps:
    - uses: actions/checkout@v4
    - name: Create Build Environment
      run: |
        sudo apt-get update -qq
        sudo apt-get install -qq build-essential
        sudo apt-get install -qq gcc-avr avr-libc binutils-avr
    - name: ports-avr
      run: |
        avr-gcc --version
        make LEGACY=true atmega168
        make LEGACY=true bdk-atxx4-mstp
        make LEGACY=true xplained

  ports-lwip:
    runs-on: ubuntu-latest
    steps:
    - uses: actions/checkout@v4
    - name: Create Build Environment
      run: |
        sudo apt-get update -qq
        sudo apt-get install -qq build-essential
        sudo apt-get install -qq liblwip-dev
    - name: ports-lwip
      run: |
        make lwip

  mingw:
    runs-on: ubuntu-latest
    steps:
    - uses: actions/checkout@v4
    - name: Create Build Environment
      run: |
        sudo apt-get update -qq
        sudo apt-get install -qq build-essential
        sudo apt-get install -qq mingw-w64
    - name: Build Win32 Demo Apps
      run: |
        export CC=i686-w64-mingw32-gcc
        export LD=i686-w64-mingw32-ld
        i686-w64-mingw32-gcc --version
        make win32
<<<<<<< HEAD
=======
    - name: Build Win32 Demo IP to IPv6 Router
      run: make LEGACY=true BUILD=win32 router-ipv6
    - name: Build Win32 Demo IP to MS/TP Router
      run: make LEGACY=true BUILD=win32 router-mstp
    - name: Build Win32 Demo Gateway
      run: make LEGACY=true BUILD=win32 gateway
>>>>>>> 96222574
<|MERGE_RESOLUTION|>--- conflicted
+++ resolved
@@ -267,12 +267,9 @@
         export LD=i686-w64-mingw32-ld
         i686-w64-mingw32-gcc --version
         make win32
-<<<<<<< HEAD
-=======
     - name: Build Win32 Demo IP to IPv6 Router
       run: make LEGACY=true BUILD=win32 router-ipv6
     - name: Build Win32 Demo IP to MS/TP Router
       run: make LEGACY=true BUILD=win32 router-mstp
     - name: Build Win32 Demo Gateway
-      run: make LEGACY=true BUILD=win32 gateway
->>>>>>> 96222574
+      run: make LEGACY=true BUILD=win32 gateway