--- conflicted
+++ resolved
@@ -83,10 +83,6 @@
 #else
 #define MAX_APDU 1476
 #endif
-<<<<<<< HEAD
-#elif defined(BACDL_BSC)
-#define MAX_APDU 1476
-=======
 #elif defined (BACDL_ARCNET)
 #if defined(BACNET_SECURITY)
 #define MAX_APDU 412
@@ -99,7 +95,6 @@
 #else
 #define MAX_APDU 1476
 #endif
->>>>>>> 600508c3
 #else
 #if defined(BACNET_SECURITY)
 #define MAX_APDU 412
