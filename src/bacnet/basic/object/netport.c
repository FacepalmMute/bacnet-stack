/**
 * @file
 * @author Steve Karg
 * @date 2016
 * @brief Network port objects, customize for your use
 *
 * @section DESCRIPTION
 *
 * The Network Port object provides access to the configuration
 * and properties of network ports of a device.
 *
 * @section LICENSE
 *
 * Permission is hereby granted, free of charge, to any person obtaining
 * a copy of this software and associated documentation files (the
 * "Software"), to deal in the Software without restriction, including
 * without limitation the rights to use, copy, modify, merge, publish,
 * distribute, sublicense, and/or sell copies of the Software, and to
 * permit persons to whom the Software is furnished to do so, subject to
 * the following conditions:
 *
 * The above copyright notice and this permission notice shall be included
 * in all copies or substantial portions of the Software.
 *
 * THE SOFTWARE IS PROVIDED "AS IS", WITHOUT WARRANTY OF ANY KIND,
 * EXPRESS OR IMPLIED, INCLUDING BUT NOT LIMITED TO THE WARRANTIES OF
 * MERCHANTABILITY, FITNESS FOR A PARTICULAR PURPOSE AND NONINFRINGEMENT.
 * IN NO EVENT SHALL THE AUTHORS OR COPYRIGHT HOLDERS BE LIABLE FOR ANY
 * CLAIM, DAMAGES OR OTHER LIABILITY, WHETHER IN AN ACTION OF CONTRACT,
 * TORT OR OTHERWISE, ARISING FROM, OUT OF OR IN CONNECTION WITH THE
 * SOFTWARE OR THE USE OR OTHER DEALINGS IN THE SOFTWARE.
 */
#include <stdbool.h>
#include <stdint.h>
#include <stdio.h>
#include <stddef.h>
#include <stdlib.h>
#include <string.h>
/* BACnet Stack defines - first */
#include "bacnet/bacdef.h"
/* BACnet Stack API */
#include "bacnet/bacapp.h"
#include "bacnet/bacint.h"
#include "bacnet/bacdcode.h"
#include "bacnet/npdu.h"
#include "bacnet/apdu.h"
#include "bacnet/datalink/datalink.h"
#include "bacnet/basic/binding/address.h"
#include "bacnet/basic/object/device.h"
/* me */
#include "bacnet/basic/object/netport.h"
#include <bacnet/basic/object/netport_internal.h>

#ifndef BBMD_ENABLED
#define BBMD_ENABLED 1
#endif

#define BIP_DNS_MAX 3
struct bacnet_ipv4_port {
    uint8_t IP_Address[4];
    uint8_t IP_Subnet_Prefix;
    uint8_t IP_Gateway[4];
    uint8_t IP_DNS_Server[BIP_DNS_MAX][4];
    uint16_t Port;
    BACNET_IP_MODE Mode;
    bool IP_DHCP_Enable;
    uint32_t IP_DHCP_Lease_Seconds;
    uint32_t IP_DHCP_Lease_Seconds_Remaining;
    uint8_t IP_DHCP_Server[4];
    bool IP_NAT_Traversal;
    uint32_t IP_Global_Address[4];
    bool BBMD_Accept_FD_Registrations;
    void *BBMD_BD_Table;
    void *BBMD_FD_Table;
    /* used for foreign device registration to remote BBMD */
    uint8_t BBMD_IP_Address[4];
    uint16_t BBMD_Port;
    uint16_t BBMD_Lifetime;
};

#define IPV6_ADDR_SIZE 16
#define ZONE_INDEX_SIZE 16
struct bacnet_ipv6_port {
    uint8_t MAC_Address[3];
    uint8_t IP_Address[IPV6_ADDR_SIZE];
    uint8_t IP_Subnet_Prefix;
    uint8_t IP_Gateway[IPV6_ADDR_SIZE];
    uint8_t IP_DNS_Server[BIP_DNS_MAX][IPV6_ADDR_SIZE];
    uint8_t IP_Multicast_Address[IPV6_ADDR_SIZE];
    uint8_t IP_DHCP_Server[IPV6_ADDR_SIZE];
    uint16_t Port;
    BACNET_IP_MODE Mode;
    char Zone_Index[ZONE_INDEX_SIZE];
};

struct ethernet_port {
    uint8_t MAC_Address[6];
};

struct mstp_port {
    uint8_t MAC_Address;
    uint8_t Max_Master;
    uint8_t Max_Info_Frames;
};

struct bsc_port {
    uint8_t MAC_Address[6];
    BACNET_SC_PARAMS Parameters;
};

struct object_data {
    uint32_t Instance_Number;
    char *Object_Name;
    BACNET_RELIABILITY Reliability;
    bool Out_Of_Service : 1;
    bool Changes_Pending : 1;
    uint8_t Network_Type;
    uint16_t Network_Number;
    BACNET_PORT_QUALITY Quality;
    uint16_t APDU_Length;
    float Link_Speed;
    union {
        struct bacnet_ipv4_port IPv4;
        struct bacnet_ipv6_port IPv6;
        struct ethernet_port Ethernet;
        struct mstp_port MSTP;
        struct bsc_port BSC;
    } Network;
};

#ifndef BACNET_NETWORK_PORTS_MAX
#define BACNET_NETWORK_PORTS_MAX 1
#endif

static struct object_data Object_List[BACNET_NETWORK_PORTS_MAX];

/* These three arrays are used by the ReadPropertyMultiple handler */
static const int Network_Port_Properties_Required[] = { PROP_OBJECT_IDENTIFIER,
    PROP_OBJECT_NAME, PROP_OBJECT_TYPE, PROP_STATUS_FLAGS, PROP_RELIABILITY,
    PROP_OUT_OF_SERVICE, PROP_NETWORK_TYPE, PROP_PROTOCOL_LEVEL,
    PROP_CHANGES_PENDING, -1 };

static const int Ethernet_Port_Properties_Optional[] = { PROP_NETWORK_NUMBER,
    PROP_NETWORK_NUMBER_QUALITY, PROP_APDU_LENGTH, PROP_MAC_ADDRESS, -1 };

static const int MSTP_Port_Properties_Optional[] = { PROP_NETWORK_NUMBER,
    PROP_NETWORK_NUMBER_QUALITY, PROP_APDU_LENGTH, PROP_MAC_ADDRESS,
    PROP_MAX_MASTER, PROP_MAX_INFO_FRAMES, -1 };

static const int BIP_Port_Properties_Optional[] = { PROP_NETWORK_NUMBER,
    PROP_NETWORK_NUMBER_QUALITY, PROP_APDU_LENGTH, PROP_MAC_ADDRESS,
    PROP_BACNET_IP_MODE, PROP_IP_ADDRESS, PROP_BACNET_IP_UDP_PORT,
    PROP_IP_SUBNET_MASK, PROP_IP_DEFAULT_GATEWAY, PROP_IP_DNS_SERVER,
#if defined(BACDL_BIP) && BBMD_ENABLED
    PROP_BBMD_ACCEPT_FD_REGISTRATIONS, PROP_BBMD_BROADCAST_DISTRIBUTION_TABLE,
    PROP_BBMD_FOREIGN_DEVICE_TABLE, PROP_FD_BBMD_ADDRESS,
    PROP_FD_SUBSCRIPTION_LIFETIME,
#endif
    -1 };

static const int BIP6_Port_Properties_Optional[] = { PROP_NETWORK_NUMBER,
    PROP_NETWORK_NUMBER_QUALITY, PROP_APDU_LENGTH, PROP_MAC_ADDRESS,
    PROP_BACNET_IPV6_MODE, PROP_IPV6_ADDRESS, PROP_IPV6_PREFIX_LENGTH,
    PROP_BACNET_IPV6_UDP_PORT, PROP_IPV6_DEFAULT_GATEWAY,
    PROP_BACNET_IPV6_MULTICAST_ADDRESS, PROP_IPV6_DNS_SERVER,
    PROP_IPV6_AUTO_ADDRESSING_ENABLE, PROP_IPV6_DHCP_LEASE_TIME,
    PROP_IPV6_DHCP_LEASE_TIME_REMAINING, PROP_IPV6_DHCP_SERVER,
    PROP_IPV6_ZONE_INDEX, -1 };

static const int BSC_Port_Properties_Optional[] = { PROP_NETWORK_NUMBER,
    PROP_NETWORK_NUMBER_QUALITY, PROP_APDU_LENGTH, PROP_MAC_ADDRESS,
    PROP_BACNET_IP_MODE, PROP_IP_ADDRESS, PROP_BACNET_IP_UDP_PORT,
    PROP_IP_SUBNET_MASK, PROP_IP_DEFAULT_GATEWAY, PROP_IP_DNS_SERVER,
    PROP_MAX_BVLC_LENGTH_ACCEPTED, PROP_MAX_NPDU_LENGTH_ACCEPTED,
    PROP_SC_PRIMARY_HUB_URI, PROP_SC_FAILOVER_HUB_URI,
    PROP_SC_MINIMUM_RECONNECT_TIME, PROP_SC_MAXIMUM_RECONNECT_TIME,
    PROP_SC_CONNECT_WAIT_TIMEOUT, PROP_SC_DISCONNECT_WAIT_TIMEOUT,
    PROP_SC_HEARTBEAT_TIMEOUT, PROP_SC_HUB_CONNECTOR_STATE,
    PROP_OPERATIONAL_CERTIFICATE_FILE, PROP_ISSUER_CERTIFICATE_FILES,
    PROP_CERTIFICATE_SIGNING_REQUEST_FILE,
/*SC optional*/
#ifdef BACNET_SECURE_CONNECT_ROUTING_TABLE
    PROP_ROUTING_TABLE,
#endif /* BACNET_SECURE_CONNECT_ROUTING_TABLE */
#if BSC_CONF_HUB_FUNCTIONS_NUM != 0
    PROP_SC_PRIMARY_HUB_CONNECTION_STATUS,
    PROP_SC_FAILOVER_HUB_CONNECTION_STATUS, PROP_SC_HUB_FUNCTION_ENABLE,
    PROP_SC_HUB_FUNCTION_ACCEPT_URIS, PROP_SC_HUB_FUNCTION_BINDING,
    PROP_SC_HUB_FUNCTION_CONNECTION_STATUS,
#endif /* BSC_CONF_HUB_FUNCTIONS_NUM!=0 */
#if BSC_CONF_HUB_CONNECTORS_NUM != 0
    PROP_SC_DIRECT_CONNECT_INITIATE_ENABLE,
    PROP_SC_DIRECT_CONNECT_ACCEPT_ENABLE, PROP_SC_DIRECT_CONNECT_ACCEPT_URIS,
    PROP_SC_DIRECT_CONNECT_BINDING, PROP_SC_DIRECT_CONNECT_CONNECTION_STATUS,
#endif /* BSC_CONF_HUB_CONNECTORS_NUM!=0 */
    PROP_SC_FAILED_CONNECTION_REQUESTS, -1 };

static const int Network_Port_Properties_Proprietary[] = { -1 };

unsigned Network_Port_Object_Number(void)
{
    return BACNET_NETWORK_PORTS_MAX;
}

/**
 * Returns the list of required, optional, and proprietary properties.
 * Used by ReadPropertyMultiple service.
 *
 * @param object_instance - object-instance number of the object
 * @param pRequired - pointer to list of int terminated by -1, of
 * BACnet required properties for this object.
 * @param pOptional - pointer to list of int terminated by -1, of
 * BACnet optkional properties for this object.
 * @param pProprietary - pointer to list of int terminated by -1, of
 * BACnet proprietary properties for this object.
 */
void Network_Port_Property_List(uint32_t object_instance,
    const int **pRequired,
    const int **pOptional,
    const int **pProprietary)
{
    unsigned index = 0;

    if (pRequired) {
        *pRequired = Network_Port_Properties_Required;
    }
    if (pOptional) {
        index = Network_Port_Instance_To_Index(object_instance);
        if (index < BACNET_NETWORK_PORTS_MAX) {
            switch (Object_List[index].Network_Type) {
                case PORT_TYPE_MSTP:
                    *pOptional = MSTP_Port_Properties_Optional;
                    break;
                case PORT_TYPE_BIP:
                    *pOptional = BIP_Port_Properties_Optional;
                    break;
                case PORT_TYPE_BSC:
                    *pOptional = BSC_Port_Properties_Optional;
                    break;
                case PORT_TYPE_BIP6:
                    *pOptional = BIP6_Port_Properties_Optional;
                    break;
                case PORT_TYPE_ETHERNET:
                default:
                    *pOptional = Ethernet_Port_Properties_Optional;
                    break;
            }
        }
    }
    if (pProprietary) {
        *pProprietary = Network_Port_Properties_Proprietary;
    }

    return;
}

/**
 * Returns the list of required, optional, and proprietary properties.
 * Used by ReadPropertyMultiple service.
 *
 * @param pRequired - pointer to list of int terminated by -1, of
 * BACnet required properties for this object.
 * @param pOptional - pointer to list of int terminated by -1, of
 * BACnet optkional properties for this object.
 * @param pProprietary - pointer to list of int terminated by -1, of
 * BACnet proprietary properties for this object.
 */
void Network_Port_Property_Lists(
    const int **pRequired, const int **pOptional, const int **pProprietary)
{
    Network_Port_Property_List(
        Object_List[0].Instance_Number, pRequired, pOptional, pProprietary);
}

/**
 * @brief Determine if the object property is a member of this object instance
 * @param object_instance - object-instance number of the object
 * @param object_property - object-property to be checked
 * @return true if the property is a member of this object instance
 */
static bool Property_List_Member(
    uint32_t object_instance, int object_property)
{
    bool found = false;
    const int *pRequired = NULL;
    const int *pOptional = NULL;
    const int *pProprietary = NULL;

    Network_Port_Property_List(object_instance,
        &pRequired, &pOptional, &pProprietary);
    found = property_list_member(pRequired, object_property);
    if (!found) {
        found = property_list_member(pOptional, object_property);
    }
    if (!found) {
        found = property_list_member(pProprietary, object_property);
    }

    return found;
}

/**
 * For a given object instance-number, loads the object-name into
 * a characterstring. Note that the object name must be unique
 * within this device.
 *
 * @param  object_instance - object-instance number of the object
 * @param  object_name - holds the object-name retrieved
 *
 * @return  true if object-name was retrieved
 */
bool Network_Port_Object_Name(
    uint32_t object_instance, BACNET_CHARACTER_STRING *object_name)
{
    unsigned index = 0; /* offset from instance lookup */
    bool status = false;

    index = Network_Port_Instance_To_Index(object_instance);
    if (index < BACNET_NETWORK_PORTS_MAX) {
        status = characterstring_init_ansi(
            object_name, Object_List[index].Object_Name);
    }

    return status;
}

const char *Network_Port_Object_Name_char(uint32_t object_instance)
{
    unsigned index = 0; /* offset from instance lookup */

    index = Network_Port_Instance_To_Index(object_instance);
    if (index < BACNET_NETWORK_PORTS_MAX) {
        return Object_List[index].Object_Name;
    }

    return NULL;
}

/**
 * For a given object instance-number, sets the object-name
 * Note that the object name must be unique within this device.
 *
 * @param  object_instance - object-instance number of the object
 * @param  new_name - holds the object-name to be written
 *         Expecting a pointer to a static ANSI C string for zero copy.
 *
 * @return  true if object-name was set
 */
bool Network_Port_Name_Set(uint32_t object_instance, char *new_name)
{
    unsigned index = 0; /* offset from instance lookup */
    bool status = false;

    index = Network_Port_Instance_To_Index(object_instance);
    if (index < BACNET_NETWORK_PORTS_MAX) {
        Object_List[index].Object_Name = new_name;
    }

    return status;
}

/**
 * Determines if a given Network Port instance is valid
 *
 * @param  object_instance - object-instance number of the object
 *
 * @return  true if the instance is valid, and false if not
 */
bool Network_Port_Valid_Instance(uint32_t object_instance)
{
    unsigned index = 0; /* offset from instance lookup */
    bool status = false;

    index = Network_Port_Instance_To_Index(object_instance);
    if (index < BACNET_NETWORK_PORTS_MAX) {
        status = true;
    }

    return status;
}

/**
 * Determines the number of Network Port objects
 *
 * @return  Number of Network Port objects
 */
unsigned Network_Port_Count(void)
{
    return BACNET_NETWORK_PORTS_MAX;
}

/**
 * Determines the object instance-number for a given 0..N index
 * of Network Port objects where N is Network_Port_Count().
 *
 * @param index - 0..BACNET_NETWORK_PORTS_MAX value
 *
 * @return object instance-number for the given index, or BACNET_MAX_INSTANCE
 * for an invalid index.
 */
uint32_t Network_Port_Index_To_Instance(unsigned index)
{
    uint32_t instance = BACNET_MAX_INSTANCE;

    if (index < BACNET_NETWORK_PORTS_MAX) {
        instance = Object_List[index].Instance_Number;
    }

    return instance;
}

/**
 * For a given object instance-number, determines a 0..N index
 * of Network Port objects where N is Network_Port_Count().
 *
 * @param  object_instance - object-instance number of the object
 *
 * @return  index for the given instance-number, or BACNET_NETWORK_PORTS_MAX
 * if not valid.
 */
unsigned Network_Port_Instance_To_Index(uint32_t object_instance)
{
    unsigned index = 0;

    for (index = 0; index < BACNET_NETWORK_PORTS_MAX; index++) {
        if (Object_List[index].Instance_Number == object_instance) {
            return index;
        }
    }

    return BACNET_NETWORK_PORTS_MAX;
}

/**
 * For the Network Port object, set the instance number.
 *
 * @param  index - 0..BACNET_NETWORK_PORTS_MAX value
 * @param  object_instance - object-instance number of the object
 *
 * @return  true if values are within range and property is set.
 */
bool Network_Port_Object_Instance_Number_Set(
    unsigned index, uint32_t object_instance)
{
    bool status = false; /* return value */

    if (index < BACNET_NETWORK_PORTS_MAX) {
        if (object_instance <= BACNET_MAX_INSTANCE) {
            Object_List[index].Instance_Number = object_instance;
            status = true;
        }
    }

    return status;
}

/**
 * For a given object instance-number, returns the out-of-service
 * property value
 *
 * @param  object_instance - object-instance number of the object
 *
 * @return  out-of-service property value
 */
bool Network_Port_Out_Of_Service(uint32_t object_instance)
{
    bool oos_flag = false;
    unsigned index = 0;

    index = Network_Port_Instance_To_Index(object_instance);
    if (index < BACNET_NETWORK_PORTS_MAX) {
        oos_flag = Object_List[index].Out_Of_Service;
    }

    return oos_flag;
}

/**
 * For a given object instance-number, sets the out-of-service property value
 *
 * @param object_instance - object-instance number of the object
 * @param value - boolean out-of-service value
 *
 * @return true if the out-of-service property value was set
 */
bool Network_Port_Out_Of_Service_Set(uint32_t object_instance, bool value)
{
    bool status = false;
    unsigned index = 0;

    index = Network_Port_Instance_To_Index(object_instance);
    if (index < BACNET_NETWORK_PORTS_MAX) {
        Object_List[index].Out_Of_Service = value;
        status = true;
    }

    return status;
}

/**
 * For a given object instance-number, gets the reliability.
 *
 * @param  object_instance - object-instance number of the object
 *
 * @return reliability value
 */
BACNET_RELIABILITY Network_Port_Reliability(uint32_t object_instance)
{
    BACNET_RELIABILITY reliability = RELIABILITY_NO_FAULT_DETECTED;
    unsigned index = 0;

    index = Network_Port_Instance_To_Index(object_instance);
    if (index < BACNET_NETWORK_PORTS_MAX) {
        reliability = Object_List[index].Reliability;
    }

    return reliability;
}

/**
 * For a given object instance-number, sets the reliability
 *
 * @param  object_instance - object-instance number of the object
 * @param  value - reliability enumerated value
 *
 * @return  true if values are within range and property is set.
 */
bool Network_Port_Reliability_Set(
    uint32_t object_instance, BACNET_RELIABILITY value)
{
    bool status = false;
    unsigned index = 0;

    index = Network_Port_Instance_To_Index(object_instance);
    if (index < BACNET_NETWORK_PORTS_MAX) {
        Object_List[index].Reliability = value;
        status = true;
    }

    return status;
}

/**
 * For a given object instance-number, gets the BACnet Network Type.
 *
 * @param  object_instance - object-instance number of the object
 *
 * @return BACnet network type value
 */
uint8_t Network_Port_Type(uint32_t object_instance)
{
    uint8_t port_type = PORT_TYPE_NON_BACNET;
    unsigned index = 0;

    index = Network_Port_Instance_To_Index(object_instance);
    if (index < BACNET_NETWORK_PORTS_MAX) {
        port_type = Object_List[index].Network_Type;
#if (BACNET_PROTOCOL_REVISION >= 17) && (BACNET_PROTOCOL_REVISION <= 23)
        /*  For BACnet/SC network port implementations with
            a protocol revision Protocol_Revision 17 and higher through 23,
            BACnet/SC network ports shall be represented by a Network Port
            object at the BACNET_APPLICATION protocol level with
            a proprietary network type value. */
        if (port_type == PORT_TYPE_BSC) {
            port_type = PORT_TYPE_BSC_INTERIM;
        }
#endif
    }

    return port_type;
}

/**
 * For a given object instance-number, sets the BACnet port type
 *
 * @param  object_instance - object-instance number of the object
 * @param  value - network port type 0-63 are defined by ASHRAE.
 *  Values from 64-255 may be used by others subject to the
 *  procedures and constraints described in Clause 23.
 *
 * @return  true if values are within range and property is set.
 */
bool Network_Port_Type_Set(uint32_t object_instance, uint8_t value)
{
    bool status = false;
    unsigned index = 0;

    index = Network_Port_Instance_To_Index(object_instance);
    if (index < BACNET_NETWORK_PORTS_MAX) {
#if (BACNET_PROTOCOL_REVISION >= 17) && (BACNET_PROTOCOL_REVISION <= 23)
        /*  For BACnet/SC network port implementations with
            a protocol revision Protocol_Revision 17 and higher through 23,
            BACnet/SC network ports shall be represented by a Network Port
            object at the BACNET_APPLICATION protocol level with
            a proprietary network type value. */
        if (value == PORT_TYPE_BSC_INTERIM) {
            value = PORT_TYPE_BSC;
        }
#endif
        Object_List[index].Network_Type = value;

        status = true;
    }

    return status;
}

/**
 * For a given object instance-number, gets the BACnet Network Number.
 *
 * @param  object_instance - object-instance number of the object
 *
 * @return BACnet network type value
 */
uint16_t Network_Port_Network_Number(uint32_t object_instance)
{
    uint16_t network_number = 0;
    unsigned index = 0;

    index = Network_Port_Instance_To_Index(object_instance);
    if (index < BACNET_NETWORK_PORTS_MAX) {
        network_number = Object_List[index].Network_Number;
    }

    return network_number;
}

/**
 * For a given object instance-number, sets the BACnet Network Number
 *
 * @param  object_instance - object-instance number of the object
 * @param  value - network number 0..65534
 *
 * @return  true if values are within range and property is set.
 */
bool Network_Port_Network_Number_Set(uint32_t object_instance, uint16_t value)
{
    bool status = false;
    unsigned index = 0;

    index = Network_Port_Instance_To_Index(object_instance);
    if (index < BACNET_NETWORK_PORTS_MAX) {
        Object_List[index].Network_Number = value;
        status = true;
    }

    return status;
}

/**
 * For a given object instance-number, gets the quality property
 *
 * @param  object_instance - object-instance number of the object
 *
 * @return quality property value
 */
BACNET_PORT_QUALITY Network_Port_Quality(uint32_t object_instance)
{
    BACNET_PORT_QUALITY value = PORT_QUALITY_UNKNOWN;
    unsigned index = 0;

    index = Network_Port_Instance_To_Index(object_instance);
    if (index < BACNET_NETWORK_PORTS_MAX) {
        value = Object_List[index].Quality;
    }

    return value;
}

/**
 * For a given object instance-number, sets the quality property
 *
 * @param  object_instance - object-instance number of the object
 * @param  value - quality enumerated value
 *
 * @return  true if values are within range and property is set.
 */
bool Network_Port_Quality_Set(
    uint32_t object_instance, BACNET_PORT_QUALITY value)
{
    bool status = false;
    unsigned index = 0;

    index = Network_Port_Instance_To_Index(object_instance);
    if (index < BACNET_NETWORK_PORTS_MAX) {
        Object_List[index].Quality = value;
        status = true;
    }

    return status;
}

/**
 * For a given object instance-number, loads the mac-address into
 * an octet string.
 * Note: depends on Network_Type being set for this object
 *
 * @param  object_instance - object-instance number of the object
 * @param  mac_address - holds the mac-address retrieved
 *
 * @return  true if mac-address was retrieved
 */
bool Network_Port_MAC_Address(
    uint32_t object_instance, BACNET_OCTET_STRING *mac_address)
{
    unsigned index = 0; /* offset from instance lookup */
    bool status = false;
    uint8_t *mac = NULL;
    uint8_t ip_mac[4 + 2] = { 0 };
    size_t mac_len = 0;

    index = Network_Port_Instance_To_Index(object_instance);
    if (index < BACNET_NETWORK_PORTS_MAX) {
        switch (Object_List[index].Network_Type) {
            case PORT_TYPE_ETHERNET:
                mac = &Object_List[index].Network.Ethernet.MAC_Address[0];
                mac_len =
                    sizeof(Object_List[index].Network.Ethernet.MAC_Address);
                break;
            case PORT_TYPE_MSTP:
                mac = &Object_List[index].Network.MSTP.MAC_Address;
                mac_len = sizeof(Object_List[index].Network.MSTP.MAC_Address);
                break;
            case PORT_TYPE_BIP:
                memcpy(
                    &ip_mac[0], &Object_List[index].Network.IPv4.IP_Address, 4);
                /* convert port from host-byte-order to network-byte-order */
                encode_unsigned16(
                    &ip_mac[4], Object_List[index].Network.IPv4.Port);
                mac = &ip_mac[0];
                mac_len = sizeof(ip_mac);
                break;
            case PORT_TYPE_BIP6:
                mac = &Object_List[index].Network.IPv6.MAC_Address[0];
                mac_len = sizeof(Object_List[index].Network.IPv6.MAC_Address);
                break;
            case PORT_TYPE_BSC:
                mac = &Object_List[index].Network.BSC.MAC_Address[0];
                mac_len = sizeof(Object_List[index].Network.BSC.MAC_Address);
                break;
            default:
                break;
        }
        status = octetstring_init(mac_address, mac, mac_len);
    }

    return status;
}

uint8_t *Network_Port_MAC_Address_pointer(uint32_t object_instance)
{
    unsigned index = 0; /* offset from instance lookup */
    uint8_t *mac = NULL;

    index = Network_Port_Instance_To_Index(object_instance);
    if (index < BACNET_NETWORK_PORTS_MAX) {
        switch (Object_List[index].Network_Type) {
            case PORT_TYPE_ETHERNET:
                mac = &Object_List[index].Network.Ethernet.MAC_Address[0];
                break;
            case PORT_TYPE_MSTP:
                mac = &Object_List[index].Network.MSTP.MAC_Address;
                break;
            case PORT_TYPE_BIP:
                break;
            case PORT_TYPE_BIP6:
                mac = &Object_List[index].Network.IPv6.MAC_Address[0];
                break;
            case PORT_TYPE_BSC:
                mac = &Object_List[index].Network.BSC.MAC_Address[0];
                break;
            default:
                break;
        }
    }

    return mac;
}

/**
 * For a given object instance-number, sets the mac-address and it's length
 * Note: depends on Network_Type being set for this object
 *
 * @param  object_instance - object-instance number of the object
 * @param  new_name - holds the object-name to be written
 *         Expecting a pointer to a static ANSI C string for zero copy.
 *
 * @return  true if object-name was set
 */
bool Network_Port_MAC_Address_Set(
    uint32_t object_instance, uint8_t *mac_src, uint8_t mac_len)
{
    unsigned index = 0; /* offset from instance lookup */
    bool status = false;
    size_t mac_size = 0;
    uint8_t *mac_dest = NULL;

    index = Network_Port_Instance_To_Index(object_instance);
    if (index < BACNET_NETWORK_PORTS_MAX) {
        switch (Object_List[index].Network_Type) {
            case PORT_TYPE_ETHERNET:
                mac_dest = &Object_List[index].Network.Ethernet.MAC_Address[0];
                mac_size =
                    sizeof(Object_List[index].Network.Ethernet.MAC_Address);
                break;
            case PORT_TYPE_MSTP:
                mac_dest = &Object_List[index].Network.MSTP.MAC_Address;
                mac_size = sizeof(Object_List[index].Network.MSTP.MAC_Address);
                break;
            case PORT_TYPE_BIP:
                /* no need to set - created from IP address and UPD Port */
                break;
            case PORT_TYPE_BIP6:
                mac_dest = &Object_List[index].Network.IPv6.MAC_Address[0];
                mac_size = sizeof(Object_List[index].Network.IPv6.MAC_Address);
                break;
            case PORT_TYPE_BSC:
                mac_dest = &Object_List[index].Network.BSC.MAC_Address[0];
                mac_size = sizeof(Object_List[index].Network.BSC.MAC_Address);
                break;
            default:
                break;
        }
        if (mac_src && mac_dest && (mac_len == mac_size)) {
            memcpy(mac_dest, mac_src, mac_size);
            status = true;
        }
    }

    return status;
}

/**
 * For a given object instance-number, gets the BACnet Network Number.
 *
 * @param  object_instance - object-instance number of the object
 *
 * @return APDU length for this network port
 */
uint16_t Network_Port_APDU_Length(uint32_t object_instance)
{
    uint16_t value = 0;
    unsigned index = 0;

    index = Network_Port_Instance_To_Index(object_instance);
    if (index < BACNET_NETWORK_PORTS_MAX) {
        value = Object_List[index].APDU_Length;
    }

    return value;
}

/**
 * For a given object instance-number, sets the BACnet Network Number
 *
 * @param  object_instance - object-instance number of the object
 * @param  value - APDU length 0..65535
 *
 * @return  true if values are within range and property is set.
 */
bool Network_Port_APDU_Length_Set(uint32_t object_instance, uint16_t value)
{
    bool status = false;
    unsigned index = 0;

    index = Network_Port_Instance_To_Index(object_instance);
    if (index < BACNET_NETWORK_PORTS_MAX) {
        Object_List[index].APDU_Length = value;
        status = true;
    }

    return status;
}

/**
 * For a given object instance-number, gets the network communication rate
 * as the number of bits per second. A value of 0 indicates an unknown
 * communication rate.
 *
 * @param  object_instance - object-instance number of the object
 *
 * @return Link_Speed for this network port, or 0 if unknown
 */
float Network_Port_Link_Speed(uint32_t object_instance)
{
    float value = 0.0;
    unsigned index = 0;

    index = Network_Port_Instance_To_Index(object_instance);
    if (index < BACNET_NETWORK_PORTS_MAX) {
        value = Object_List[index].Link_Speed;
    }

    return value;
}

/**
 * For a given object instance-number, sets the Link_Speed
 *
 * @param  object_instance - object-instance number of the object
 * @param  value Link_Speed value in bits-per-second
 * @return  true if values are within range and property is set.
 */
bool Network_Port_Link_Speed_Set(uint32_t object_instance, float value)
{
    bool status = false;
    unsigned index = 0;

    index = Network_Port_Instance_To_Index(object_instance);
    if (index < BACNET_NETWORK_PORTS_MAX) {
        Object_List[index].Link_Speed = value;
        status = true;
    }

    return status;
}

/**
 * For a given object instance-number, returns the changes-pending
 * property value
 *
 * @param  object_instance - object-instance number of the object
 *
 * @return  changes-pending property value
 */
bool Network_Port_Changes_Pending(uint32_t object_instance)
{
    bool flag = false;
    unsigned index = 0;

    index = Network_Port_Instance_To_Index(object_instance);
    if (index < BACNET_NETWORK_PORTS_MAX) {
        flag = Object_List[index].Changes_Pending;
    }

    return flag;
}

/**
 * For a given object instance-number, sets the changes-pending property value
 *
 * @param object_instance - object-instance number of the object
 * @param value - boolean changes-pending value
 *
 * @return true if the changes-pending property value was set
 */
bool Network_Port_Changes_Pending_Set(uint32_t object_instance, bool value)
{
    bool status = false;
    unsigned index = 0;

    index = Network_Port_Instance_To_Index(object_instance);
    if (index < BACNET_NETWORK_PORTS_MAX) {
        Object_List[index].Changes_Pending = value;
        if (value == false) {
            Network_Port_Pending_Params_Discard(object_instance);
        }
        status = true;
    }

    return status;
}

/**
 * For a given object instance-number, gets the MS/TP Max_Master value
 * Note: depends on Network_Type being set to PORT_TYPE_MSTP for this object
 *
 * @param  object_instance - object-instance number of the object
 *
 * @return MS/TP Max_Master value
 */
uint8_t Network_Port_MSTP_Max_Master(uint32_t object_instance)
{
    uint8_t value = 0;
    unsigned index = 0;

    index = Network_Port_Instance_To_Index(object_instance);
    if (index < BACNET_NETWORK_PORTS_MAX) {
        if (Object_List[index].Network_Type == PORT_TYPE_MSTP) {
            value = Object_List[index].Network.MSTP.Max_Master;
        }
    }

    return value;
}

/**
 * For a given object instance-number, sets the MS/TP Max_Master value
 * Note: depends on Network_Type being set to PORT_TYPE_MSTP for this object
 *
 * @param  object_instance - object-instance number of the object
 * @param  value - MS/TP Max_Master value 0..127
 *
 * @return  true if values are within range and property is set.
 */
bool Network_Port_MSTP_Max_Master_Set(uint32_t object_instance, uint8_t value)
{
    bool status = false;
    unsigned index = 0;

    index = Network_Port_Instance_To_Index(object_instance);
    if (index < BACNET_NETWORK_PORTS_MAX) {
        if (Object_List[index].Network_Type == PORT_TYPE_MSTP) {
            if (value <= 127) {
                if (Object_List[index].Network.MSTP.Max_Master != value) {
                    Object_List[index].Changes_Pending = true;
                }
                Object_List[index].Network.MSTP.Max_Master = value;
                status = true;
            }
        }
    }

    return status;
}

/**
 * For a given object instance-number, loads the ip-address into
 * an octet string.
 * Note: depends on Network_Type being set for this object
 *
 * @param  object_instance - object-instance number of the object
 * @param  ip_address - holds the mac-address retrieved
 *
 * @return  true if ip-address was retrieved
 */
bool Network_Port_IP_Address(
    uint32_t object_instance, BACNET_OCTET_STRING *ip_address)
{
    unsigned index = 0; /* offset from instance lookup */
    bool status = false;

    index = Network_Port_Instance_To_Index(object_instance);
    if (index < BACNET_NETWORK_PORTS_MAX) {
        if (Object_List[index].Network_Type == PORT_TYPE_BIP) {
            status = octetstring_init(
                ip_address, &Object_List[index].Network.IPv4.IP_Address[0], 4);
        }
    }

    return status;
}

/**
 * For a given object instance-number, sets the ip-address
 * Note: depends on Network_Type being set for this object
 *
 * @param  object_instance - object-instance number of the object
 * @param  a - ip-address first octet
 * @param  b - ip-address first octet
 * @param  c - ip-address first octet
 * @param  d - ip-address first octet
 *
 * @return  true if ip-address was set
 */
bool Network_Port_IP_Address_Set(
    uint32_t object_instance, uint8_t a, uint8_t b, uint8_t c, uint8_t d)
{
    unsigned index = 0; /* offset from instance lookup */
    bool status = false;

    index = Network_Port_Instance_To_Index(object_instance);
    if (index < BACNET_NETWORK_PORTS_MAX) {
        if (Object_List[index].Network_Type == PORT_TYPE_BIP) {
            Object_List[index].Network.IPv4.IP_Address[0] = a;
            Object_List[index].Network.IPv4.IP_Address[1] = b;
            Object_List[index].Network.IPv4.IP_Address[2] = c;
            Object_List[index].Network.IPv4.IP_Address[3] = d;
        }
    }

    return status;
}

/**
 * For a given object instance-number, loads the subnet-mask-address into
 * an octet string.
 * Note: depends on Network_Type being set for this object
 *
 * @param  object_instance - object-instance number of the object
 * @param  subnet-mask - holds the mac-address retrieved
 *
 * @return  true if ip-address was retrieved
 */
bool Network_Port_IP_Subnet(
    uint32_t object_instance, BACNET_OCTET_STRING *subnet_mask)
{
    unsigned index = 0; /* offset from instance lookup */
    bool status = false;
    uint32_t mask = 0;
    uint32_t prefix = 0;
    uint8_t ip_mask[4] = { 255, 255, 255, 255 };

    index = Network_Port_Instance_To_Index(object_instance);
    if (index < BACNET_NETWORK_PORTS_MAX) {
        if (Object_List[index].Network_Type == PORT_TYPE_BIP) {
            prefix = Object_List[index].Network.IPv4.IP_Subnet_Prefix;
            if ((prefix > 0) && (prefix <= 32)) {
                mask = (0xFFFFFFFF << (32 - prefix)) & 0xFFFFFFFF;
                encode_unsigned32(ip_mask, mask);
            }
            status = octetstring_init(subnet_mask, ip_mask, sizeof(ip_mask));
        }
    }

    return status;
}

/**
 * For a given object instance-number, gets the BACnet/IP Subnet prefix value
 * Note: depends on Network_Type being set to PORT_TYPE_BIP for this object
 *
 * @param  object_instance - object-instance number of the object
 *
 * @return BACnet/IP subnet prefix value
 */
uint8_t Network_Port_IP_Subnet_Prefix(uint32_t object_instance)
{
    uint8_t value = 0;
    unsigned index = 0;

    index = Network_Port_Instance_To_Index(object_instance);
    if (index < BACNET_NETWORK_PORTS_MAX) {
        if (Object_List[index].Network_Type == PORT_TYPE_BIP) {
            value = Object_List[index].Network.IPv4.IP_Subnet_Prefix;
        }
    }

    return value;
}

/**
 * For a given object instance-number, sets the BACnet/IP Subnet prefix value
 * Note: depends on Network_Type being set to PORT_TYPE_BIP for this object
 *
 * @param  object_instance - object-instance number of the object
 * @param  value - BACnet/IP Subnet prefix value 1..32
 *
 * @return  true if values are within range and property is set.
 */
bool Network_Port_IP_Subnet_Prefix_Set(uint32_t object_instance, uint8_t value)
{
    bool status = false;
    unsigned index = 0;

    index = Network_Port_Instance_To_Index(object_instance);
    if (index < BACNET_NETWORK_PORTS_MAX) {
        if (Object_List[index].Network_Type == PORT_TYPE_BIP) {
            if ((value > 0) && (value <= 32)) {
                if (Object_List[index].Network.IPv4.IP_Subnet_Prefix != value) {
                    Object_List[index].Changes_Pending = true;
                }
                Object_List[index].Network.IPv4.IP_Subnet_Prefix = value;
                status = true;
            }
        }
    }

    return status;
}

/**
 * For a given object instance-number, loads the gateway ip-address into
 * an octet string.
 * Note: depends on Network_Type being set for this object
 *
 * @param  object_instance - object-instance number of the object
 * @param  ip_address - holds the ip-address retrieved
 *
 * @return  true if ip-address was retrieved
 */
bool Network_Port_IP_Gateway(
    uint32_t object_instance, BACNET_OCTET_STRING *ip_address)
{
    unsigned index = 0; /* offset from instance lookup */
    bool status = false;

    index = Network_Port_Instance_To_Index(object_instance);
    if (index < BACNET_NETWORK_PORTS_MAX) {
        if (Object_List[index].Network_Type == PORT_TYPE_BIP) {
            status = octetstring_init(
                ip_address, &Object_List[index].Network.IPv4.IP_Gateway[0], 4);
        }
    }

    return status;
}

/**
 * For a given object instance-number, sets the gateway ip-address
 * Note: depends on Network_Type being set for this object
 *
 * @param  object_instance - object-instance number of the object
 * @param  a - ip-address first octet
 * @param  b - ip-address first octet
 * @param  c - ip-address first octet
 * @param  d - ip-address first octet
 *
 * @return  true if ip-address was set
 */
bool Network_Port_IP_Gateway_Set(
    uint32_t object_instance, uint8_t a, uint8_t b, uint8_t c, uint8_t d)
{
    unsigned index = 0; /* offset from instance lookup */
    bool status = false;

    index = Network_Port_Instance_To_Index(object_instance);
    if (index < BACNET_NETWORK_PORTS_MAX) {
        if (Object_List[index].Network_Type == PORT_TYPE_BIP) {
            Object_List[index].Network.IPv4.IP_Gateway[0] = a;
            Object_List[index].Network.IPv4.IP_Gateway[1] = b;
            Object_List[index].Network.IPv4.IP_Gateway[2] = c;
            Object_List[index].Network.IPv4.IP_Gateway[3] = d;
        }
    }

    return status;
}

/**
 * For a given object instance-number, loads the subnet-mask-address into
 * an octet string.
 * Note: depends on Network_Type being set for this object
 *
 * @param  object_instance - object-instance number of the object
 * @param  dns_index - 0=primary, 1=secondary, 3=tertierary
 * @param  ip_address - holds the mac-address retrieved
 *
 * @return  true if ip-address was retrieved
 */
bool Network_Port_IP_DNS_Server(uint32_t object_instance,
    unsigned dns_index,
    BACNET_OCTET_STRING *ip_address)
{
    unsigned index = 0; /* offset from instance lookup */
    bool status = false;

    index = Network_Port_Instance_To_Index(object_instance);
    if (index < BACNET_NETWORK_PORTS_MAX) {
        if (Object_List[index].Network_Type == PORT_TYPE_BIP) {
            if (dns_index < BIP_DNS_MAX) {
                status = octetstring_init(ip_address,
                    &Object_List[index]
                         .Network.IPv4.IP_DNS_Server[dns_index][0],
                    4);
            }
        }
    }

    return status;
}

/**
 * For a given object instance-number, sets the ip-address
 * Note: depends on Network_Type being set for this object
 *
 * @param  object_instance - object-instance number of the object
 * @param  index - 0=primary, 1=secondary, 3=tertierary
 * @param  a - ip-address first octet
 * @param  b - ip-address first octet
 * @param  c - ip-address first octet
 * @param  d - ip-address first octet
 *
 * @return  true if ip-address was set
 */
bool Network_Port_IP_DNS_Server_Set(uint32_t object_instance,
    unsigned dns_index,
    uint8_t a,
    uint8_t b,
    uint8_t c,
    uint8_t d)
{
    unsigned index = 0; /* offset from instance lookup */
    bool status = false;

    index = Network_Port_Instance_To_Index(object_instance);
    if (index < BACNET_NETWORK_PORTS_MAX) {
        if (Object_List[index].Network_Type == PORT_TYPE_BIP) {
            if (dns_index < BIP_DNS_MAX) {
                Object_List[index].Network.IPv4.IP_DNS_Server[dns_index][0] = a;
                Object_List[index].Network.IPv4.IP_DNS_Server[dns_index][1] = b;
                Object_List[index].Network.IPv4.IP_DNS_Server[dns_index][2] = c;
                Object_List[index].Network.IPv4.IP_DNS_Server[dns_index][3] = d;
            }
        }
    }

    return status;
}

/**
 * @brief Encode a BACnetARRAY property element; a function template
 * @param object_instance [in] BACnet network port object instance number
 * @param index [in] array index requested:
 *    0 to (array size - 1) for individual array members
 * @param apdu [out] Buffer in which the APDU contents are built, or
 *    NULL to return the length of buffer if it had been built
 * @return The length of the apdu encoded, or
 *    BACNET_STATUS_ERROR for an invalid array index
 */
int Network_Port_IP_DNS_Server_Encode(
    uint32_t object_instance, BACNET_ARRAY_INDEX index, uint8_t *apdu)
{
    int apdu_len = 0;
    BACNET_OCTET_STRING ip_address = { 0 };

    if (index >= BIP_DNS_MAX) {
        apdu_len = BACNET_STATUS_ERROR;
    } else {
        if (Network_Port_IP_DNS_Server(object_instance, index, &ip_address)) {
            apdu_len = encode_application_octet_string(apdu, &ip_address);
        }
    }

    return apdu_len;
}

/**
 * For a given object instance-number, gets the BACnet/IP UDP Port number
 * Note: depends on Network_Type being set to PORT_TYPE_BIP for this object
 *
 * @param  object_instance - object-instance number of the object
 *
 * @return BACnet/IP UDP Port number
 */
uint16_t Network_Port_BIP_Port(uint32_t object_instance)
{
    uint16_t value = 0;
    unsigned index = 0;

    index = Network_Port_Instance_To_Index(object_instance);
    if (index < BACNET_NETWORK_PORTS_MAX) {
        if (Object_List[index].Network_Type == PORT_TYPE_BIP) {
            value = Object_List[index].Network.IPv4.Port;
        }
    }

    return value;
}

/**
 * For a given object instance-number, sets the BACnet/IP UDP Port number
 * Note: depends on Network_Type being set to PORT_TYPE_BIP for this object
 *
 * @param  object_instance - object-instance number of the object
 * @param  value - BACnet/IP UDP Port number (default=0xBAC0)
 *
 * @return  true if values are within range and property is set.
 */
bool Network_Port_BIP_Port_Set(uint32_t object_instance, uint16_t value)
{
    bool status = false;
    unsigned index = 0;

    index = Network_Port_Instance_To_Index(object_instance);
    if (index < BACNET_NETWORK_PORTS_MAX) {
        if (Object_List[index].Network_Type == PORT_TYPE_BIP) {
            if (Object_List[index].Network.IPv4.Port != value) {
                Object_List[index].Changes_Pending = true;
            }
            Object_List[index].Network.IPv4.Port = value;
            status = true;
        }
    }

    return status;
}

/**
 * For a given object instance-number, gets the BACnet/IP UDP Port number
 * Note: depends on Network_Type being set to PORT_TYPE_BIP for this object
 *
 * @param  object_instance - object-instance number of the object
 *
 * @return BACnet/IP UDP Port number
 */
BACNET_IP_MODE Network_Port_BIP_Mode(uint32_t object_instance)
{
    BACNET_IP_MODE value = BACNET_IP_MODE_NORMAL;
    unsigned index = 0;

    index = Network_Port_Instance_To_Index(object_instance);
    if (index < BACNET_NETWORK_PORTS_MAX) {
        if (Object_List[index].Network_Type == PORT_TYPE_BIP) {
            value = Object_List[index].Network.IPv4.Mode;
        }
    }

    return value;
}

/**
 * For a given object instance-number, sets the BACnet/IP UDP Port number
 * Note: depends on Network_Type being set to PORT_TYPE_BIP for this object
 *
 * @param  object_instance - object-instance number of the object
 * @param  value - BACnet/IP UDP Port number (default=0xBAC0)
 *
 * @return  true if values are within range and property is set.
 */
bool Network_Port_BIP_Mode_Set(uint32_t object_instance, BACNET_IP_MODE value)
{
    bool status = false;
    unsigned index = 0;

    index = Network_Port_Instance_To_Index(object_instance);
    if (index < BACNET_NETWORK_PORTS_MAX) {
        if (Object_List[index].Network_Type == PORT_TYPE_BIP) {
            if (Object_List[index].Network.IPv4.Mode != value) {
                Object_List[index].Changes_Pending = true;
            }
            Object_List[index].Network.IPv4.Mode = value;
            status = true;
        }
    }

    return status;
}

/**
 * For a given object instance-number, returns the BBMD-Accept-FD-Registrations
 * property value
 *
 * @param  object_instance - object-instance number of the object
 *
 * @return  BBMD-Accept-FD-Registrations property value
 */
bool Network_Port_BBMD_Accept_FD_Registrations(uint32_t object_instance)
{
    bool flag = false;
    unsigned index = 0;
    struct bacnet_ipv4_port *ipv4 = NULL;

    index = Network_Port_Instance_To_Index(object_instance);
    if (index < BACNET_NETWORK_PORTS_MAX) {
        ipv4 = &Object_List[index].Network.IPv4;
        flag = ipv4->BBMD_Accept_FD_Registrations;
    }

    return flag;
}

/**
 * For a given object instance-number, sets the BBMD-Accept-FD-Registrations
 * property value
 *
 * @param object_instance - object-instance number of the object
 * @param flag - boolean changes-pending flag
 *
 * @return true if the BBMD-Accept-FD-Registrations property value was set
 */
bool Network_Port_BBMD_Accept_FD_Registrations_Set(
    uint32_t object_instance, bool flag)
{
    bool status = false;
    unsigned index = 0;
    struct bacnet_ipv4_port *ipv4 = NULL;

    index = Network_Port_Instance_To_Index(object_instance);
    if (index < BACNET_NETWORK_PORTS_MAX) {
        ipv4 = &Object_List[index].Network.IPv4;
        if (flag != ipv4->BBMD_Accept_FD_Registrations) {
            ipv4->BBMD_Accept_FD_Registrations = flag;
            Object_List[index].Changes_Pending = true;
        }
        status = true;
    }

    return status;
}

/**
 * For a given object instance-number, returns the BBMD-BD-Table head
 * property value
 *
 * @param  object_instance - object-instance number of the object
 *
 * @return  BBMD-Accept-FD-Registrations property value
 */
void *Network_Port_BBMD_BD_Table(uint32_t object_instance)
{
    void *bdt_head = NULL;
    unsigned index = 0;
    struct bacnet_ipv4_port *ipv4 = NULL;

    index = Network_Port_Instance_To_Index(object_instance);
    if (index < BACNET_NETWORK_PORTS_MAX) {
        ipv4 = &Object_List[index].Network.IPv4;
        bdt_head = ipv4->BBMD_BD_Table;
    }

    return bdt_head;
}

/**
 * For a given object instance-number, sets the BBMD-BD-Table head
 * property value
 *
 * @param object_instance - object-instance number of the object
 * @param bdt_head - Broadcast Distribution Table linked list head
 *
 * @return true if the Broadcast Distribution Table linked list head
 *  property value was set
 */
bool Network_Port_BBMD_BD_Table_Set(uint32_t object_instance, void *bdt_head)
{
    bool status = false;
    unsigned index = 0;
    struct bacnet_ipv4_port *ipv4 = NULL;

    index = Network_Port_Instance_To_Index(object_instance);
    if (index < BACNET_NETWORK_PORTS_MAX) {
        ipv4 = &Object_List[index].Network.IPv4;
        if (bdt_head != ipv4->BBMD_BD_Table) {
            ipv4->BBMD_BD_Table = bdt_head;
            Object_List[index].Changes_Pending = true;
        }
        status = true;
    }

    return status;
}

/**
 * For a given object instance-number, returns the BBMD-FD-Table head
 * property value
 *
 * @param  object_instance - object-instance number of the object
 *
 * @return  BBMD-Accept-FD-Registrations property value
 */
void *Network_Port_BBMD_FD_Table(uint32_t object_instance)
{
    void *fdt_head = NULL;
    unsigned index = 0;
    struct bacnet_ipv4_port *ipv4 = NULL;

    index = Network_Port_Instance_To_Index(object_instance);
    if (index < BACNET_NETWORK_PORTS_MAX) {
        ipv4 = &Object_List[index].Network.IPv4;
        fdt_head = ipv4->BBMD_FD_Table;
    }

    return fdt_head;
}

/**
 * For a given object instance-number, sets the BBMD-FD-Table head
 * property value
 *
 * @param object_instance - object-instance number of the object
 * @param fdt_head - Foreign Device Table linked list head
 *
 * @return true if the BBMD-Accept-FD-Registrations property value was set
 */
bool Network_Port_BBMD_FD_Table_Set(uint32_t object_instance, void *fdt_head)
{
    bool status = false;
    unsigned index = 0;
    struct bacnet_ipv4_port *ipv4 = NULL;

    index = Network_Port_Instance_To_Index(object_instance);
    if (index < BACNET_NETWORK_PORTS_MAX) {
        ipv4 = &Object_List[index].Network.IPv4;
        if (fdt_head != ipv4->BBMD_FD_Table) {
            ipv4->BBMD_FD_Table = fdt_head;
            Object_List[index].Changes_Pending = true;
        }
        status = true;
    }

    return status;
}

#if defined(BACDL_BIP) && BBMD_ENABLED
/**
 * For a given object instance-number, gets the ip-address and port
 * Note: depends on Network_Type being set for this object
 *
 * @param  object_instance - object-instance number of the object
 * @param  addr - holds the ip-address and port retrieved
 *
 * @return  true if ip-address and port were retrieved
 */
static bool Network_Port_Remote_BBMD_IP_Address_And_Port(
    uint32_t object_instance, BACNET_IP_ADDRESS *addr)
{
    unsigned index = 0; /* offset from instance lookup */
    bool status = false;

    if (addr) {
        index = Network_Port_Instance_To_Index(object_instance);
        if (index < BACNET_NETWORK_PORTS_MAX) {
            if (Object_List[index].Network_Type == PORT_TYPE_BIP) {
                bvlc_address_set(addr,
                    Object_List[index].Network.IPv4.BBMD_IP_Address[0],
                    Object_List[index].Network.IPv4.BBMD_IP_Address[1],
                    Object_List[index].Network.IPv4.BBMD_IP_Address[2],
                    Object_List[index].Network.IPv4.BBMD_IP_Address[3]);
                addr->port = Object_List[index].Network.IPv4.BBMD_Port;
                status = true;
            }
        }
    }

    return status;
}
#endif

/**
 * For a given object instance-number, loads the ip-address into
 * an octet string.
 * Note: depends on Network_Type being set for this object
 *
 * @param  object_instance - object-instance number of the object
 * @param  a - ip-address first octet
 * @param  b - ip-address first octet
 * @param  c - ip-address first octet
 * @param  d - ip-address first octet
 *
 * @return  true if ip-address was retrieved
 */
bool Network_Port_Remote_BBMD_IP_Address(
    uint32_t object_instance, uint8_t *a, uint8_t *b, uint8_t *c, uint8_t *d)
{
    unsigned index = 0; /* offset from instance lookup */
    bool status = false;

    index = Network_Port_Instance_To_Index(object_instance);
    if (index < BACNET_NETWORK_PORTS_MAX) {
        if (Object_List[index].Network_Type == PORT_TYPE_BIP) {
            if (a) {
                *a = Object_List[index].Network.IPv4.BBMD_IP_Address[0];
            }
            if (b) {
                *b = Object_List[index].Network.IPv4.BBMD_IP_Address[1];
            }
            if (c) {
                *c = Object_List[index].Network.IPv4.BBMD_IP_Address[2];
            }
            if (d) {
                *d = Object_List[index].Network.IPv4.BBMD_IP_Address[3];
            }
        }
    }

    return status;
}

/**
 * For a given object instance-number, sets the ip-address
 * Note: depends on Network_Type being set for this object
 *
 * @param  object_instance - object-instance number of the object
 * @param  a - ip-address first octet
 * @param  b - ip-address first octet
 * @param  c - ip-address first octet
 * @param  d - ip-address first octet
 *
 * @return  true if ip-address was set
 */
bool Network_Port_Remote_BBMD_IP_Address_Set(
    uint32_t object_instance, uint8_t a, uint8_t b, uint8_t c, uint8_t d)
{
    unsigned index = 0; /* offset from instance lookup */
    bool status = false;

    index = Network_Port_Instance_To_Index(object_instance);
    if (index < BACNET_NETWORK_PORTS_MAX) {
        if (Object_List[index].Network_Type == PORT_TYPE_BIP) {
            Object_List[index].Network.IPv4.BBMD_IP_Address[0] = a;
            Object_List[index].Network.IPv4.BBMD_IP_Address[1] = b;
            Object_List[index].Network.IPv4.BBMD_IP_Address[2] = c;
            Object_List[index].Network.IPv4.BBMD_IP_Address[3] = d;
        }
    }

    return status;
}

/**
 * For a given object instance-number, gets the BBMD UDP Port number
 * Note: depends on Network_Type being set to PORT_TYPE_BIP for this object
 *
 * @param  object_instance - object-instance number of the object
 *
 * @return BBMD UDP Port number
 */
uint16_t Network_Port_Remote_BBMD_BIP_Port(uint32_t object_instance)
{
    uint16_t value = 0;
    unsigned index = 0;

    index = Network_Port_Instance_To_Index(object_instance);
    if (index < BACNET_NETWORK_PORTS_MAX) {
        if (Object_List[index].Network_Type == PORT_TYPE_BIP) {
            value = Object_List[index].Network.IPv4.BBMD_Port;
        }
    }

    return value;
}

/**
 * For a given object instance-number, sets the BBMD UDP Port number
 * Note: depends on Network_Type being set to PORT_TYPE_BIP for this object
 *
 * @param  object_instance - object-instance number of the object
 * @param  value - BBMD UDP Port number (default=0xBAC0)
 *
 * @return  true if values are within range and property is set.
 */
bool Network_Port_Remote_BBMD_BIP_Port_Set(
    uint32_t object_instance, uint16_t value)
{
    bool status = false;
    unsigned index = 0;

    index = Network_Port_Instance_To_Index(object_instance);
    if (index < BACNET_NETWORK_PORTS_MAX) {
        if (Object_List[index].Network_Type == PORT_TYPE_BIP) {
            if (Object_List[index].Network.IPv4.BBMD_Port != value) {
                Object_List[index].Changes_Pending = true;
            }
            Object_List[index].Network.IPv4.BBMD_Port = value;
            status = true;
        }
    }

    return status;
}

/**
 * For a given object instance-number, gets the BBMD lifetime seconds
 * Note: depends on Network_Type being set to PORT_TYPE_BIP for this object
 *
 * @param  object_instance - object-instance number of the object
 *
 * @return BBMD lifetime seconds
 */
uint16_t Network_Port_Remote_BBMD_BIP_Lifetime(uint32_t object_instance)
{
    uint16_t value = 0;
    unsigned index = 0;

    index = Network_Port_Instance_To_Index(object_instance);
    if (index < BACNET_NETWORK_PORTS_MAX) {
        if (Object_List[index].Network_Type == PORT_TYPE_BIP) {
            value = Object_List[index].Network.IPv4.BBMD_Lifetime;
        }
    }

    return value;
}

/**
 * For a given object instance-number, sets the BBMD lifetime seconds
 * Note: depends on Network_Type being set to PORT_TYPE_BIP for this object
 *
 * @param  object_instance - object-instance number of the object
 * @param  value - BBMD lifetime seconds
 *
 * @return  true if values are within range and property is set.
 */
bool Network_Port_Remote_BBMD_BIP_Lifetime_Set(
    uint32_t object_instance, uint16_t value)
{
    bool status = false;
    unsigned index = 0;

    index = Network_Port_Instance_To_Index(object_instance);
    if (index < BACNET_NETWORK_PORTS_MAX) {
        if (Object_List[index].Network_Type == PORT_TYPE_BIP) {
            if (Object_List[index].Network.IPv4.BBMD_Lifetime != value) {
                Object_List[index].Changes_Pending = true;
            }
            Object_List[index].Network.IPv4.BBMD_Lifetime = value;
            status = true;
        }
    }

    return status;
}

/**
 * For a given object instance-number, gets the BACnet/IP UDP Port number
 * Note: depends on Network_Type being set to PORT_TYPE_BIP for this object
 *
 * @param  object_instance - object-instance number of the object
 *
 * @return BACnet/IP UDP Port number
 */
BACNET_IP_MODE Network_Port_BIP6_Mode(uint32_t object_instance)
{
    BACNET_IP_MODE value = BACNET_IP_MODE_NORMAL;
    unsigned index = 0;

    index = Network_Port_Instance_To_Index(object_instance);
    if (index < BACNET_NETWORK_PORTS_MAX) {
        if (Object_List[index].Network_Type == PORT_TYPE_BIP6) {
            value = Object_List[index].Network.IPv6.Mode;
        }
    }

    return value;
}

/**
 * For a given object instance-number, sets the BACnet/IP UDP Port number
 * Note: depends on Network_Type being set to PORT_TYPE_BIP for this object
 *
 * @param  object_instance - object-instance number of the object
 * @param  value - BACnet/IP UDP Port number (default=0xBAC0)
 *
 * @return  true if values are within range and property is set.
 */
bool Network_Port_BIP6_Mode_Set(uint32_t object_instance, BACNET_IP_MODE value)
{
    bool status = false;
    unsigned index = 0;

    index = Network_Port_Instance_To_Index(object_instance);
    if (index < BACNET_NETWORK_PORTS_MAX) {
        if (Object_List[index].Network_Type == PORT_TYPE_BIP6) {
            if (Object_List[index].Network.IPv4.Mode != value) {
                Object_List[index].Changes_Pending = true;
            }
            Object_List[index].Network.IPv6.Mode = value;
            status = true;
        }
    }

    return status;
}

/**
 * For a given object instance-number, loads the ip-address into
 * an octet string.
 * Note: depends on Network_Type being set for this object
 *
 * @param  object_instance - object-instance number of the object
 * @param  ip_address - holds the mac-address retrieved
 *
 * @return  true if ip-address was retrieved
 */
bool Network_Port_IPv6_Address(
    uint32_t object_instance, BACNET_OCTET_STRING *ip_address)
{
    unsigned index = 0; /* offset from instance lookup */
    bool status = false;

    index = Network_Port_Instance_To_Index(object_instance);
    if (index < BACNET_NETWORK_PORTS_MAX) {
        if (Object_List[index].Network_Type == PORT_TYPE_BIP6) {
            status = octetstring_init(ip_address,
                &Object_List[index].Network.IPv6.IP_Address[0], IPV6_ADDR_SIZE);
        }
    }

    return status;
}

/**
 * For a given object instance-number, sets the ip-address
 * Note: depends on Network_Type being set for this object
 *
 * @param  object_instance - object-instance number of the object
 * @param  ip-address - 16-byte IPv6 Address
 *
 * @return  true if ip-address was set
 */
bool Network_Port_IPv6_Address_Set(
    uint32_t object_instance, uint8_t *ip_address)
{
    unsigned index = 0; /* offset from instance lookup */
    bool status = false;
    unsigned i = 0;

    index = Network_Port_Instance_To_Index(object_instance);
    if (index < BACNET_NETWORK_PORTS_MAX) {
        if ((Object_List[index].Network_Type == PORT_TYPE_BIP6) &&
            (ip_address)) {
            for (i = 0; i < IPV6_ADDR_SIZE; i++) {
                Object_List[index].Network.IPv6.IP_Address[i] = ip_address[i];
            }
        }
    }

    return status;
}

/**
 * For a given object instance-number, gets the BACnet/IP Subnet prefix value
 * Note: depends on Network_Type being set to PORT_TYPE_BIP for this object
 *
 * @param  object_instance - object-instance number of the object
 *
 * @return BACnet/IP subnet prefix value
 */
uint8_t Network_Port_IPv6_Subnet_Prefix(uint32_t object_instance)
{
    uint8_t value = 0;
    unsigned index = 0;

    index = Network_Port_Instance_To_Index(object_instance);
    if (index < BACNET_NETWORK_PORTS_MAX) {
        if (Object_List[index].Network_Type == PORT_TYPE_BIP6) {
            value = Object_List[index].Network.IPv6.IP_Subnet_Prefix;
        }
    }

    return value;
}

/**
 * For a given object instance-number, sets the BACnet/IP Subnet prefix value
 * Note: depends on Network_Type being set to PORT_TYPE_BIP for this object
 *
 * @param  object_instance - object-instance number of the object
 * @param  value - BACnet/IP Subnet prefix value 1..128
 *
 * @return  true if values are within range and property is set.
 */
bool Network_Port_IPv6_Subnet_Prefix_Set(
    uint32_t object_instance, uint8_t value)
{
    bool status = false;
    unsigned index = 0;

    index = Network_Port_Instance_To_Index(object_instance);
    if (index < BACNET_NETWORK_PORTS_MAX) {
        if (Object_List[index].Network_Type == PORT_TYPE_BIP6) {
            if ((value > 0) && (value <= 128)) {
                if (Object_List[index].Network.IPv6.IP_Subnet_Prefix != value) {
                    Object_List[index].Changes_Pending = true;
                }
                Object_List[index].Network.IPv6.IP_Subnet_Prefix = value;
                status = true;
            }
        }
    }

    return status;
}

/**
 * For a given object instance-number, loads the gateway ip-address into
 * an octet string.
 * Note: depends on Network_Type being set for this object
 *
 * @param  object_instance - object-instance number of the object
 * @param  ip_address - holds the ip-address retrieved
 *
 * @return  true if ip-address was retrieved
 */
bool Network_Port_IPv6_Gateway(
    uint32_t object_instance, BACNET_OCTET_STRING *ip_address)
{
    unsigned index = 0; /* offset from instance lookup */
    bool status = false;

    index = Network_Port_Instance_To_Index(object_instance);
    if (index < BACNET_NETWORK_PORTS_MAX) {
        if (Object_List[index].Network_Type == PORT_TYPE_BIP6) {
            status = octetstring_init(ip_address,
                &Object_List[index].Network.IPv6.IP_Gateway[0], IPV6_ADDR_SIZE);
        }
    }

    return status;
}

/**
 * For a given object instance-number, sets the gateway ip-address
 * Note: depends on Network_Type being set for this object
 *
 * @param  object_instance - object-instance number of the object
 * @param  ip_address - 16 byte IPv6 address
 *
 * @return  true if ip-address was set
 */
bool Network_Port_IPv6_Gateway_Set(
    uint32_t object_instance, uint8_t *ip_address)
{
    unsigned index = 0; /* offset from instance lookup */
    bool status = false;
    unsigned i = 0;

    index = Network_Port_Instance_To_Index(object_instance);
    if (index < BACNET_NETWORK_PORTS_MAX) {
        if ((Object_List[index].Network_Type == PORT_TYPE_BIP6) &&
            (ip_address)) {
            for (i = 0; i < IPV6_ADDR_SIZE; i++) {
                Object_List[index].Network.IPv6.IP_Gateway[i] = ip_address[i];
            }
        }
    }

    return status;
}

/**
 * For a given object instance-number, loads the subnet-mask-address into
 * an octet string.
 * Note: depends on Network_Type being set for this object
 *
 * @param  object_instance - object-instance number of the object
 * @param  dns_index - 0=primary, 1=secondary, 3=tertierary
 * @param  ip_address - holds the mac-address retrieved
 *
 * @return  true if ip-address was retrieved
 */
bool Network_Port_IPv6_DNS_Server(uint32_t object_instance,
    unsigned dns_index,
    BACNET_OCTET_STRING *ip_address)
{
    unsigned index = 0; /* offset from instance lookup */
    bool status = false;

    index = Network_Port_Instance_To_Index(object_instance);
    if (index < BACNET_NETWORK_PORTS_MAX) {
        if (Object_List[index].Network_Type == PORT_TYPE_BIP6) {
            if (dns_index < BIP_DNS_MAX) {
                status = octetstring_init(ip_address,
                    &Object_List[index]
                         .Network.IPv6.IP_DNS_Server[dns_index][0],
                    IPV6_ADDR_SIZE);
            }
        }
    }

    return status;
}

/**
 * For a given object instance-number, sets the ip-address
 * Note: depends on Network_Type being set for this object
 *
 * @param  object_instance - object-instance number of the object
 * @param  index - 0=primary, 1=secondary, 3=tertierary
 * @param  ip_address - 16 byte IPv6 address
 *
 * @return  true if ip-address was set
 */
bool Network_Port_IPv6_DNS_Server_Set(
    uint32_t object_instance, unsigned dns_index, uint8_t *ip_address)
{
    unsigned index = 0; /* offset from instance lookup */
    bool status = false;
    unsigned i = 0;

    index = Network_Port_Instance_To_Index(object_instance);
    if (index < BACNET_NETWORK_PORTS_MAX) {
        if ((Object_List[index].Network_Type == PORT_TYPE_BIP6) &&
            (dns_index < BIP_DNS_MAX) && (ip_address)) {
            for (i = 0; i < IPV6_ADDR_SIZE; i++) {
                Object_List[index].Network.IPv6.IP_DNS_Server[dns_index][i] =
                    ip_address[i];
            }
        }
    }

    return status;
}

/**
 * @brief Encode a BACnetARRAY property element; a function template
 * @param object_instance [in] BACnet network port object instance number
 * @param index [in] array index requested:
 *    0 to (array size - 1) for individual array members
 * @param apdu [out] Buffer in which the APDU contents are built, or
 *    NULL to return the length of buffer if it had been built
 * @return The length of the apdu encoded, or
 *    BACNET_STATUS_ERROR for an invalid array index
 */
int Network_Port_IPv6_DNS_Server_Encode(
    uint32_t object_instance, BACNET_ARRAY_INDEX index, uint8_t *apdu)
{
    int apdu_len = 0;
    BACNET_OCTET_STRING ip_address = { 0 };

    if (index >= BIP_DNS_MAX) {
        apdu_len = BACNET_STATUS_ERROR;
    } else {
        if (Network_Port_IPv6_DNS_Server(object_instance, index, &ip_address)) {
            apdu_len = encode_application_octet_string(apdu, &ip_address);
        }
    }

    return apdu_len;
}

/**
 * For a given object instance-number, loads the multicast ip-address into
 * an octet string.
 * Note: depends on Network_Type being set for this object
 *
 * @param  object_instance - object-instance number of the object
 * @param  ip_address - holds the ip-address retrieved
 *
 * @return  true if ip-address was retrieved
 */
bool Network_Port_IPv6_Multicast_Address(
    uint32_t object_instance, BACNET_OCTET_STRING *ip_address)
{
    unsigned index = 0; /* offset from instance lookup */
    bool status = false;

    index = Network_Port_Instance_To_Index(object_instance);
    if (index < BACNET_NETWORK_PORTS_MAX) {
        if (Object_List[index].Network_Type == PORT_TYPE_BIP6) {
            status = octetstring_init(ip_address,
                &Object_List[index].Network.IPv6.IP_Multicast_Address[0],
                IPV6_ADDR_SIZE);
        }
    }

    return status;
}

/**
 * For a given object instance-number, sets the multicast ip-address
 * Note: depends on Network_Type being set for this object
 *
 * @param  object_instance - object-instance number of the object
 * @param  ip_address - 16 byte IPv6 address
 *
 * @return  true if ip-address was set
 */
bool Network_Port_IPv6_Multicast_Address_Set(
    uint32_t object_instance, uint8_t *ip_address)
{
    unsigned index = 0; /* offset from instance lookup */
    bool status = false;
    unsigned i = 0;

    index = Network_Port_Instance_To_Index(object_instance);
    if (index < BACNET_NETWORK_PORTS_MAX) {
        if ((Object_List[index].Network_Type == PORT_TYPE_BIP6) &&
            (ip_address)) {
            for (i = 0; i < IPV6_ADDR_SIZE; i++) {
                Object_List[index].Network.IPv6.IP_Multicast_Address[i] =
                    ip_address[i];
            }
        }
    }

    return status;
}

/**
 * For a given object instance-number, loads the DHCP server ip-address into
 * an octet string.
 * Note: depends on Network_Type being set for this object
 *
 * @param  object_instance - object-instance number of the object
 * @param  ip_address - holds the ip-address retrieved
 *
 * @return  true if ip-address was retrieved
 */
bool Network_Port_IPv6_DHCP_Server(
    uint32_t object_instance, BACNET_OCTET_STRING *ip_address)
{
    unsigned index = 0; /* offset from instance lookup */
    bool status = false;

    index = Network_Port_Instance_To_Index(object_instance);
    if (index < BACNET_NETWORK_PORTS_MAX) {
        if (Object_List[index].Network_Type == PORT_TYPE_BIP6) {
            status = octetstring_init(ip_address,
                &Object_List[index].Network.IPv6.IP_DHCP_Server[0],
                IPV6_ADDR_SIZE);
        }
    }

    return status;
}

/**
 * For a given object instance-number, sets the DHCP server ip-address
 * Note: depends on Network_Type being set for this object
 *
 * @param  object_instance - object-instance number of the object
 * @param  ip_address - 16 byte IPv6 address
 *
 * @return  true if ip-address was set
 */
bool Network_Port_IPv6_DHCP_Server_Set(
    uint32_t object_instance, uint8_t *ip_address)
{
    unsigned index = 0; /* offset from instance lookup */
    bool status = false;
    unsigned i = 0;

    index = Network_Port_Instance_To_Index(object_instance);
    if (index < BACNET_NETWORK_PORTS_MAX) {
        if ((Object_List[index].Network_Type == PORT_TYPE_BIP6) &&
            (ip_address)) {
            for (i = 0; i < IPV6_ADDR_SIZE; i++) {
                Object_List[index].Network.IPv6.IP_DHCP_Server[i] =
                    ip_address[i];
            }
        }
    }

    return status;
}

/**
 * For a given object instance-number, gets the BACnet/IP UDP Port number
 * Note: depends on Network_Type being set to PORT_TYPE_BIP for this object
 *
 * @param  object_instance - object-instance number of the object
 *
 * @return BACnet/IP UDP Port number
 */
uint16_t Network_Port_BIP6_Port(uint32_t object_instance)
{
    uint16_t value = 0;
    unsigned index = 0;

    index = Network_Port_Instance_To_Index(object_instance);
    if (index < BACNET_NETWORK_PORTS_MAX) {
        if (Object_List[index].Network_Type == PORT_TYPE_BIP6) {
            value = Object_List[index].Network.IPv6.Port;
        }
    }

    return value;
}

/**
 * For a given object instance-number, sets the BACnet/IP UDP Port number
 * Note: depends on Network_Type being set to PORT_TYPE_BIP for this object
 *
 * @param  object_instance - object-instance number of the object
 * @param  value - BACnet/IP UDP Port number (default=0xBAC0)
 *
 * @return  true if values are within range and property is set.
 */
bool Network_Port_BIP6_Port_Set(uint32_t object_instance, uint16_t value)
{
    bool status = false;
    unsigned index = 0;

    index = Network_Port_Instance_To_Index(object_instance);
    if (index < BACNET_NETWORK_PORTS_MAX) {
        if (Object_List[index].Network_Type == PORT_TYPE_BIP6) {
            if (Object_List[index].Network.IPv6.Port != value) {
                Object_List[index].Changes_Pending = true;
            }
            Object_List[index].Network.IPv6.Port = value;
            status = true;
        }
    }

    return status;
}

/**
 * For a given object instance-number, loads the zone index string into
 * an character string. Zone index could be "eth0" or some other name.
 * Note: depends on Network_Type being set for this object
 *
 * @param  object_instance - object-instance number of the object
 * @param  zone_index - holds the zone_index character string
 *
 * @return  true if zone_index was retrieved
 */
bool Network_Port_IPv6_Zone_Index(
    uint32_t object_instance, BACNET_CHARACTER_STRING *zone_index)
{
    unsigned index = 0; /* offset from instance lookup */
    bool status = false;

    index = Network_Port_Instance_To_Index(object_instance);
    if (index < BACNET_NETWORK_PORTS_MAX) {
        if (Object_List[index].Network_Type == PORT_TYPE_BIP6) {
            status = characterstring_init_ansi(
                zone_index, &Object_List[index].Network.IPv6.Zone_Index[0]);
        }
    }

    return status;
}

const char *Network_Port_IPv6_Zone_Index_char(uint32_t object_instance)
{
    const char *p = NULL;
    unsigned index = 0;

    index = Network_Port_Instance_To_Index(object_instance);
    if (index < BACNET_NETWORK_PORTS_MAX) {
        if (Object_List[index].Network_Type == PORT_TYPE_BIP6) {
            p = &Object_List[index].Network.IPv6.Zone_Index[0];
        }
    }

    return p;
}

/**
 * For a given object instance-number, sets the gateway ip-address
 * Note: depends on Network_Type being set for this object
 *
 * @param  object_instance - object-instance number of the object
 * @param  ip_address - 16 byte IPv6 address
 *
 * @return  true if ip-address was set
 */
bool Network_Port_IPv6_Gateway_Zone_Index_Set(
    uint32_t object_instance, char *zone_index)
{
    unsigned index = 0; /* offset from instance lookup */
    bool status = false;

    index = Network_Port_Instance_To_Index(object_instance);
    if (index < BACNET_NETWORK_PORTS_MAX) {
        if ((Object_List[index].Network_Type == PORT_TYPE_BIP6) &&
            (zone_index)) {
            snprintf(&Object_List[index].Network.IPv6.Zone_Index[0],
                ZONE_INDEX_SIZE, "%s", zone_index);
            status = true;
        }
    }

    return status;
}

/**
 * For a given object instance-number, gets the MS/TP Max_Info_Frames value
 * Note: depends on Network_Type being set to PORT_TYPE_MSTP for this object
 *
 * @param  object_instance - object-instance number of the object
 *
 * @return MS/TP Max_Info_Frames value
 */
uint8_t Network_Port_MSTP_Max_Info_Frames(uint32_t object_instance)
{
    uint8_t value = 0;
    unsigned index = 0;

    index = Network_Port_Instance_To_Index(object_instance);
    if (index < BACNET_NETWORK_PORTS_MAX) {
        if (Object_List[index].Network_Type == PORT_TYPE_MSTP) {
            value = Object_List[index].Network.MSTP.Max_Info_Frames;
        }
    }

    return value;
}

/**
 * For a given object instance-number, sets the MS/TP Max_Info_Frames value
 * Note: depends on Network_Type being set to PORT_TYPE_MSTP for this object
 *
 * @param  object_instance - object-instance number of the object
 * @param  value - MS/TP Max_Info_Frames value 0..255
 *
 * @return  true if values are within range and property is set.
 */
bool Network_Port_MSTP_Max_Info_Frames_Set(
    uint32_t object_instance, uint8_t value)
{
    bool status = false;
    unsigned index = 0;

    index = Network_Port_Instance_To_Index(object_instance);
    if (index < BACNET_NETWORK_PORTS_MAX) {
        if (Object_List[index].Network_Type == PORT_TYPE_MSTP) {
            if (Object_List[index].Network.MSTP.Max_Info_Frames != value) {
                Object_List[index].Changes_Pending = true;
            }
            Object_List[index].Network.MSTP.Max_Info_Frames = value;
            status = true;
        }
    }

    return status;
}

/**
 * For a given object instance-number, gets SC parameters structure
 *
 * @param  object_instance - object-instance number of the object
 *
 * @return SC params structure
 */
BACNET_SC_PARAMS *Network_Port_SC_Params(uint32_t object_instance)
{
    BACNET_SC_PARAMS *param = NULL;
    unsigned index = 0;

    index = Network_Port_Instance_To_Index(object_instance);
    if (index < BACNET_NETWORK_PORTS_MAX) {
        if (Object_List[index].Network_Type == PORT_TYPE_BSC) {
            param = &Object_List[index].Network.BSC.Parameters;
        }
    }

    return param;
}

/**
 * Determine if the object property is a BACnetARRAY datatype
 * @param  object_property [in] BACnet object property
 * @return true if the object property is a BACnetARRAY datatype
 */
bool Network_Port_BACnetArray_Property(BACNET_PROPERTY_ID object_property)
{
    bool status = false;

    switch (object_property) {
        case PROP_EVENT_TIME_STAMPS:
        case PROP_EVENT_MESSAGE_TEXTS:
        case PROP_EVENT_MESSAGE_TEXTS_CONFIG:
        case PROP_PROPERTY_LIST:
        case PROP_TAGS:
        case PROP_LINK_SPEEDS:
        case PROP_IP_DNS_SERVER:
        case PROP_IPV6_DNS_SERVER:
        case PROP_ISSUER_CERTIFICATE_FILES:
        case PROP_SC_HUB_FUNCTION_ACCEPT_URIS:
        case PROP_SC_DIRECT_CONNECT_ACCEPT_URIS:
            status = true;
            break;
        default:
            break;
    }

    return status;
}

/**
 * ReadProperty handler for this object.  For the given ReadProperty
 * data, the application_data is loaded or the error flags are set.
 *
 * @param  rpdata - BACNET_READ_PROPERTY_DATA data, including
 * requested data and space for the reply, or error response.
 *
 * @return number of APDU bytes in the response, or
 * BACNET_STATUS_ERROR on error.
 */
int Network_Port_Read_Property(BACNET_READ_PROPERTY_DATA *rpdata)
{
    int apdu_len = 0;
    int apdu_size = 0;
    BACNET_BIT_STRING bit_string;
    BACNET_OCTET_STRING octet_string;
    BACNET_CHARACTER_STRING char_string;
#if defined(BACDL_BIP) && BBMD_ENABLED
    BACNET_IP_ADDRESS ip_address;
#endif
    uint8_t *apdu = NULL;
    const int *pRequired = NULL;
    const int *pOptional = NULL;
    const int *pProprietary = NULL;

    if ((rpdata == NULL) || (rpdata->application_data == NULL) ||
        (rpdata->application_data_len == 0)) {
        return 0;
    }
    Network_Port_Property_List(
        rpdata->object_instance, &pRequired, &pOptional, &pProprietary);
    if ((!property_list_member(pRequired, rpdata->object_property)) &&
        (!property_list_member(pOptional, rpdata->object_property)) &&
        (!property_list_member(pProprietary, rpdata->object_property))) {
        rpdata->error_class = ERROR_CLASS_PROPERTY;
        rpdata->error_code = ERROR_CODE_UNKNOWN_PROPERTY;
        return BACNET_STATUS_ERROR;
    }
    apdu = rpdata->application_data;
    apdu_size = rpdata->application_data_len;
    switch (rpdata->object_property) {
        case PROP_OBJECT_IDENTIFIER:
            apdu_len = encode_application_object_id(
                &apdu[0], OBJECT_NETWORK_PORT, rpdata->object_instance);
            break;
        case PROP_OBJECT_NAME:
            Network_Port_Object_Name(rpdata->object_instance, &char_string);
            apdu_len =
                encode_application_character_string(&apdu[0], &char_string);
            break;
        case PROP_OBJECT_TYPE:
            apdu_len =
                encode_application_enumerated(&apdu[0], OBJECT_NETWORK_PORT);
            break;
        case PROP_STATUS_FLAGS:
            bitstring_init(&bit_string);
            bitstring_set_bit(&bit_string, STATUS_FLAG_IN_ALARM, false);
            if (Network_Port_Reliability(rpdata->object_instance) ==
                RELIABILITY_NO_FAULT_DETECTED) {
                bitstring_set_bit(&bit_string, STATUS_FLAG_FAULT, false);
            } else {
                bitstring_set_bit(&bit_string, STATUS_FLAG_FAULT, true);
            }
            bitstring_set_bit(&bit_string, STATUS_FLAG_OVERRIDDEN, false);
            if (Network_Port_Out_Of_Service(rpdata->object_instance)) {
                bitstring_set_bit(
                    &bit_string, STATUS_FLAG_OUT_OF_SERVICE, true);
            } else {
                bitstring_set_bit(
                    &bit_string, STATUS_FLAG_OUT_OF_SERVICE, false);
            }
            apdu_len = encode_application_bitstring(&apdu[0], &bit_string);
            break;
        case PROP_RELIABILITY:
            apdu_len = encode_application_enumerated(
                &apdu[0], Network_Port_Reliability(rpdata->object_instance));
            break;
        case PROP_OUT_OF_SERVICE:
            apdu_len = encode_application_boolean(
                &apdu[0], Network_Port_Out_Of_Service(rpdata->object_instance));
            break;
        case PROP_NETWORK_TYPE:
            apdu_len = encode_application_enumerated(
                &apdu[0], Network_Port_Type(rpdata->object_instance));
            break;
        case PROP_PROTOCOL_LEVEL:
            apdu_len = encode_application_enumerated(
                &apdu[0], BACNET_PROTOCOL_LEVEL_BACNET_APPLICATION);
            break;
        case PROP_NETWORK_NUMBER:
            apdu_len = encode_application_unsigned(
                &apdu[0], Network_Port_Network_Number(rpdata->object_instance));
            break;
        case PROP_NETWORK_NUMBER_QUALITY:
            apdu_len = encode_application_enumerated(
                &apdu[0], Network_Port_Quality(rpdata->object_instance));
            break;
        case PROP_MAC_ADDRESS:
            Network_Port_MAC_Address(rpdata->object_instance, &octet_string);
            apdu_len = encode_application_octet_string(&apdu[0], &octet_string);
            break;
        case PROP_LINK_SPEED:
            apdu_len = encode_application_real(
                &apdu[0], Network_Port_Link_Speed(rpdata->object_instance));
            break;
        case PROP_CHANGES_PENDING:
            apdu_len = encode_application_boolean(&apdu[0],
                Network_Port_Changes_Pending(rpdata->object_instance));
            break;
        case PROP_APDU_LENGTH:
            apdu_len = encode_application_unsigned(
                &apdu[0], Network_Port_APDU_Length(rpdata->object_instance));
            break;
        case PROP_MAX_MASTER:
            apdu_len = encode_application_unsigned(&apdu[0],
                Network_Port_MSTP_Max_Master(rpdata->object_instance));
            break;
        case PROP_MAX_INFO_FRAMES:
            apdu_len = encode_application_unsigned(&apdu[0],
                Network_Port_MSTP_Max_Info_Frames(rpdata->object_instance));
            break;
        case PROP_BACNET_IP_MODE:
            apdu_len = encode_application_enumerated(
                &apdu[0], Network_Port_BIP_Mode(rpdata->object_instance));
            break;
        case PROP_IP_ADDRESS:
            Network_Port_IP_Address(rpdata->object_instance, &octet_string);
            apdu_len = encode_application_octet_string(&apdu[0], &octet_string);
            break;
        case PROP_BACNET_IP_UDP_PORT:
            apdu_len = encode_application_unsigned(
                &apdu[0], Network_Port_BIP_Port(rpdata->object_instance));
            break;
        case PROP_IP_SUBNET_MASK:
            Network_Port_IP_Subnet(rpdata->object_instance, &octet_string);
            apdu_len = encode_application_octet_string(&apdu[0], &octet_string);
            break;
        case PROP_IP_DEFAULT_GATEWAY:
            Network_Port_IP_Gateway(rpdata->object_instance, &octet_string);
            apdu_len = encode_application_octet_string(&apdu[0], &octet_string);
            break;
        case PROP_IP_DNS_SERVER:
            apdu_len = bacnet_array_encode(rpdata->object_instance,
                rpdata->array_index, Network_Port_IP_DNS_Server_Encode,
                BIP_DNS_MAX, apdu, apdu_size);
            if (apdu_len == BACNET_STATUS_ABORT) {
                rpdata->error_code =
                    ERROR_CODE_ABORT_SEGMENTATION_NOT_SUPPORTED;
            } else if (apdu_len == BACNET_STATUS_ERROR) {
                rpdata->error_class = ERROR_CLASS_PROPERTY;
                rpdata->error_code = ERROR_CODE_INVALID_ARRAY_INDEX;
            }
            break;
#if defined(BACDL_BIP) && BBMD_ENABLED
        case PROP_BBMD_ACCEPT_FD_REGISTRATIONS:
            apdu_len = encode_application_boolean(&apdu[0],
                Network_Port_BBMD_Accept_FD_Registrations(
                    rpdata->object_instance));
            break;
        case PROP_BBMD_BROADCAST_DISTRIBUTION_TABLE:
            apdu_len = bvlc_broadcast_distribution_table_encode(&apdu[0],
                rpdata->application_data_len,
                Network_Port_BBMD_BD_Table(rpdata->object_instance));
            break;
        case PROP_BBMD_FOREIGN_DEVICE_TABLE:
            apdu_len = bvlc_foreign_device_table_encode(&apdu[0],
                rpdata->application_data_len,
                Network_Port_BBMD_FD_Table(rpdata->object_instance));
            break;
        case PROP_FD_BBMD_ADDRESS:
            Network_Port_Remote_BBMD_IP_Address_And_Port(
                rpdata->object_instance, &ip_address);
            apdu_len = bvlc_foreign_device_bbmd_host_address_encode(
                &apdu[0], apdu_size, &ip_address);
            break;
        case PROP_FD_SUBSCRIPTION_LIFETIME:
            apdu_len = encode_application_unsigned(&apdu[0],
                Network_Port_Remote_BBMD_BIP_Lifetime(rpdata->object_instance));
            break;
#endif
        case PROP_BACNET_IPV6_MODE:
            apdu_len = encode_application_enumerated(
                &apdu[0], Network_Port_BIP6_Mode(rpdata->object_instance));
            break;
        case PROP_IPV6_ADDRESS:
            Network_Port_IPv6_Address(rpdata->object_instance, &octet_string);
            apdu_len = encode_application_octet_string(&apdu[0], &octet_string);
            break;
        case PROP_IPV6_PREFIX_LENGTH:
            apdu_len = encode_application_unsigned(&apdu[0],
                Network_Port_IPv6_Subnet_Prefix(rpdata->object_instance));
            break;
        case PROP_BACNET_IPV6_UDP_PORT:
            apdu_len = encode_application_unsigned(
                &apdu[0], Network_Port_BIP6_Port(rpdata->object_instance));
            break;
        case PROP_IPV6_DEFAULT_GATEWAY:
            Network_Port_IPv6_Gateway(rpdata->object_instance, &octet_string);
            apdu_len = encode_application_octet_string(&apdu[0], &octet_string);
            break;
        case PROP_BACNET_IPV6_MULTICAST_ADDRESS:
            Network_Port_IPv6_Multicast_Address(
                rpdata->object_instance, &octet_string);
            apdu_len = encode_application_octet_string(&apdu[0], &octet_string);
            break;
        case PROP_IPV6_DNS_SERVER:
            apdu_len = bacnet_array_encode(rpdata->object_instance,
                rpdata->array_index, Network_Port_IPv6_DNS_Server_Encode,
                BIP_DNS_MAX, apdu, apdu_size);
            if (apdu_len == BACNET_STATUS_ABORT) {
                rpdata->error_code =
                    ERROR_CODE_ABORT_SEGMENTATION_NOT_SUPPORTED;
            } else if (apdu_len == BACNET_STATUS_ERROR) {
                rpdata->error_class = ERROR_CLASS_PROPERTY;
                rpdata->error_code = ERROR_CODE_INVALID_ARRAY_INDEX;
            }
            break;
        case PROP_IPV6_AUTO_ADDRESSING_ENABLE:
            apdu_len = encode_application_boolean(&apdu[0], false);
            break;
        case PROP_IPV6_DHCP_LEASE_TIME:
            apdu_len = encode_application_unsigned(&apdu[0], 0);
            break;
        case PROP_IPV6_DHCP_LEASE_TIME_REMAINING:
            apdu_len = encode_application_unsigned(&apdu[0], 0);
            break;
        case PROP_IPV6_DHCP_SERVER:
            Network_Port_IPv6_DHCP_Server(
                rpdata->object_instance, &octet_string);
            apdu_len = encode_application_octet_string(&apdu[0], &octet_string);
            break;
        case PROP_IPV6_ZONE_INDEX:
            Network_Port_IPv6_Zone_Index(rpdata->object_instance, &char_string);
            apdu_len =
                encode_application_character_string(&apdu[0], &char_string);
            break;
#ifdef BACDL_BSC
        case PROP_MAX_BVLC_LENGTH_ACCEPTED:
            apdu_len = encode_application_unsigned(&apdu[0],
                Network_Port_Max_BVLC_Length_Accepted(rpdata->object_instance));
            break;
        case PROP_MAX_NPDU_LENGTH_ACCEPTED:
            apdu_len = encode_application_unsigned(&apdu[0],
                Network_Port_Max_NPDU_Length_Accepted(rpdata->object_instance));
            break;
        case PROP_SC_PRIMARY_HUB_URI:
            Network_Port_SC_Primary_Hub_URI(
                rpdata->object_instance, &char_string);
            apdu_len =
                encode_application_character_string(&apdu[0], &char_string);
            break;
        case PROP_SC_FAILOVER_HUB_URI:
            Network_Port_SC_Failover_Hub_URI(
                rpdata->object_instance, &char_string);
            apdu_len =
                encode_application_character_string(&apdu[0], &char_string);
            break;
        case PROP_SC_MINIMUM_RECONNECT_TIME:
            apdu_len = encode_application_unsigned(&apdu[0],
                Network_Port_SC_Minimum_Reconnect_Time(
                    rpdata->object_instance));
            break;
        case PROP_SC_MAXIMUM_RECONNECT_TIME:
            apdu_len = encode_application_unsigned(&apdu[0],
                Network_Port_SC_Maximum_Reconnect_Time(
                    rpdata->object_instance));
            break;
        case PROP_SC_CONNECT_WAIT_TIMEOUT:
            apdu_len = encode_application_unsigned(&apdu[0],
                Network_Port_SC_Connect_Wait_Timeout(rpdata->object_instance));
            break;
        case PROP_SC_DISCONNECT_WAIT_TIMEOUT:
            apdu_len = encode_application_unsigned(&apdu[0],
                Network_Port_SC_Disconnect_Wait_Timeout(
                    rpdata->object_instance));
            break;
        case PROP_SC_HEARTBEAT_TIMEOUT:
            apdu_len = encode_application_unsigned(&apdu[0],
                Network_Port_SC_Heartbeat_Timeout(rpdata->object_instance));
            break;
        case PROP_SC_HUB_CONNECTOR_STATE:
            apdu_len = encode_application_enumerated(&apdu[0],
                Network_Port_SC_Hub_Connector_State(rpdata->object_instance));
            break;
        case PROP_OPERATIONAL_CERTIFICATE_FILE:
            apdu_len = encode_application_unsigned(&apdu[0],
                Network_Port_Operational_Certificate_File(
                    rpdata->object_instance));
            break;
        case PROP_ISSUER_CERTIFICATE_FILES:
            apdu_len = bacnet_array_encode(rpdata->object_instance,
                rpdata->array_index,
                Network_Port_Issuer_Certificate_File_Encode,
                BACNET_ISSUER_CERT_FILE_MAX, apdu, apdu_size);
            if (apdu_len == BACNET_STATUS_ABORT) {
                rpdata->error_code =
                    ERROR_CODE_ABORT_SEGMENTATION_NOT_SUPPORTED;
            } else if (apdu_len == BACNET_STATUS_ERROR) {
                rpdata->error_class = ERROR_CLASS_PROPERTY;
                rpdata->error_code = ERROR_CODE_INVALID_ARRAY_INDEX;
            }
            break;
        case PROP_CERTIFICATE_SIGNING_REQUEST_FILE:
            apdu_len = encode_application_unsigned(&apdu[0],
                Network_Port_Certificate_Signing_Request_File(
                    rpdata->object_instance));
            break;
            /* SC optionals */
#if BACNET_SECURE_CONNECT_ROUTING_TABLE
        case PROP_ROUTING_TABLE:
            apdu_len = Network_Port_Routing_Table_Encode(
                rpdata->object_instance, apdu, apdu_size);
            break;
#endif /* BACNET_SECURE_CONNECT_ROUTING_TABLE */
#if BSC_CONF_HUB_FUNCTIONS_NUM != 0
        case PROP_SC_PRIMARY_HUB_CONNECTION_STATUS:
            apdu_len = bacapp_encode_SCHubConnection(&apdu[0],
                Network_Port_SC_Primary_Hub_Connection_Status(
                    rpdata->object_instance));
            break;
        case PROP_SC_FAILOVER_HUB_CONNECTION_STATUS:
            apdu_len = bacapp_encode_SCHubConnection(&apdu[0],
                Network_Port_SC_Failover_Hub_Connection_Status(
                    rpdata->object_instance));
            break;
        case PROP_SC_HUB_FUNCTION_ENABLE:
            apdu_len = encode_application_boolean(&apdu[0],
                Network_Port_SC_Hub_Function_Enable(rpdata->object_instance));
            break;
        case PROP_SC_HUB_FUNCTION_ACCEPT_URIS:
            apdu_len = bacnet_array_encode(rpdata->object_instance,
                rpdata->array_index,
                Network_Port_SC_Hub_Function_Accept_URI_Encode,
                BACNET_SC_DIRECT_ACCEPT_URI_MAX, apdu, apdu_size);
            if (apdu_len == BACNET_STATUS_ABORT) {
                rpdata->error_code =
                    ERROR_CODE_ABORT_SEGMENTATION_NOT_SUPPORTED;
            } else if (apdu_len == BACNET_STATUS_ERROR) {
                rpdata->error_class = ERROR_CLASS_PROPERTY;
                rpdata->error_code = ERROR_CODE_INVALID_ARRAY_INDEX;
            }
            break;
        case PROP_SC_HUB_FUNCTION_BINDING:
            Network_Port_SC_Hub_Function_Binding(
                rpdata->object_instance, &char_string);
            apdu_len =
                encode_application_character_string(&apdu[0], &char_string);
            break;
        case PROP_SC_HUB_FUNCTION_CONNECTION_STATUS:
            apdu_len = Network_Port_SC_Hub_Function_Connection_Status_Encode(
                rpdata->object_instance, apdu, apdu_size);
            break;
#endif /* BSC_CONF_HUB_FUNCTIONS_NUM!=0 */
#if BSC_CONF_HUB_CONNECTORS_NUM != 0
        case PROP_SC_DIRECT_CONNECT_INITIATE_ENABLE:
            apdu_len = encode_application_boolean(&apdu[0],
                Network_Port_SC_Direct_Connect_Initiate_Enable(
                    rpdata->object_instance));
            break;
        case PROP_SC_DIRECT_CONNECT_ACCEPT_ENABLE:
            apdu_len = encode_application_boolean(&apdu[0],
                Network_Port_SC_Direct_Connect_Accept_Enable(
                    rpdata->object_instance));
            break;
        case PROP_SC_DIRECT_CONNECT_ACCEPT_URIS:
            apdu_len = bacnet_array_encode(rpdata->object_instance,
                rpdata->array_index,
                Network_Port_SC_Direct_Connect_Accept_URI_Encode,
                BACNET_SC_DIRECT_ACCEPT_URI_MAX, apdu, apdu_size);
            if (apdu_len == BACNET_STATUS_ABORT) {
                rpdata->error_code =
                    ERROR_CODE_ABORT_SEGMENTATION_NOT_SUPPORTED;
            } else if (apdu_len == BACNET_STATUS_ERROR) {
                rpdata->error_class = ERROR_CLASS_PROPERTY;
                rpdata->error_code = ERROR_CODE_INVALID_ARRAY_INDEX;
            }
            break;
        case PROP_SC_DIRECT_CONNECT_BINDING:
            Network_Port_SC_Direct_Connect_Binding(
                rpdata->object_instance, &char_string);
            apdu_len =
                encode_application_character_string(&apdu[0], &char_string);
            break;
        case PROP_SC_DIRECT_CONNECT_CONNECTION_STATUS:
            apdu_len = Network_Port_SC_Direct_Connect_Connection_Status_Encode(
                rpdata->object_instance, apdu, apdu_size);
            break;
#endif /* BSC_CONF_HUB_CONNECTORS_NUM!=0 */
        case PROP_SC_FAILED_CONNECTION_REQUESTS:
            apdu_len = Network_Port_SC_Failed_Connection_Requests_Encode(
                rpdata->object_instance, apdu, apdu_size);
            break;
#endif /* BACDL_BSC */
        default:
            rpdata->error_class = ERROR_CLASS_PROPERTY;
            rpdata->error_code = ERROR_CODE_UNKNOWN_PROPERTY;
            apdu_len = BACNET_STATUS_ERROR;
            (void)apdu_size;
            break;
    }
    /*  only array properties can have optional array indices */
    if ((apdu_len >= 0) &&
        (!Network_Port_BACnetArray_Property(rpdata->object_property)) &&
        (rpdata->array_index != BACNET_ARRAY_ALL)) {
        rpdata->error_class = ERROR_CLASS_PROPERTY;
        rpdata->error_code = ERROR_CODE_PROPERTY_IS_NOT_AN_ARRAY;
        apdu_len = BACNET_STATUS_ERROR;
    }

    return apdu_len;
}

static bool Network_Port_MSTP_Max_Master_setter(
    uint32_t object_instance, BACNET_UNSIGNED_INTEGER value)
{
    return Network_Port_MSTP_Max_Master_Set(object_instance, (uint8_t)value);
}

static bool Network_Port_MSTP_Max_Info_Frames_setter(
    uint32_t object_instance, BACNET_UNSIGNED_INTEGER value)
{
    return Network_Port_MSTP_Max_Info_Frames_Set(
        object_instance, (uint8_t)value);
}

/**
 * WriteProperty handler for this object.  For the given WriteProperty
 * data, the application_data is loaded or the error flags are set.
 *
 * @param  wp_data - BACNET_WRITE_PROPERTY_DATA data, including
 * requested data and space for the reply, or error response.
 *
 * @return false if an error is loaded, true if no errors
 */
bool Network_Port_Write_Property(BACNET_WRITE_PROPERTY_DATA *wp_data)
{
    bool status = false; /* return value */
    int len = 0;
    BACNET_APPLICATION_DATA_VALUE value;

    if (!Network_Port_Valid_Instance(wp_data->object_instance)) {
        wp_data->error_class = ERROR_CLASS_OBJECT;
        wp_data->error_code = ERROR_CODE_UNKNOWN_OBJECT;
        return false;
    }
    /* decode the some of the request */
    len = bacapp_decode_application_data(
        wp_data->application_data, wp_data->application_data_len, &value);
    if (len < 0) {
        /* error while decoding - a value larger than we can handle */
        wp_data->error_class = ERROR_CLASS_PROPERTY;
        wp_data->error_code = ERROR_CODE_VALUE_OUT_OF_RANGE;
        return false;
    }
    if ((wp_data->object_property != PROP_LINK_SPEEDS) &&
        (wp_data->object_property != PROP_IP_DNS_SERVER) &&
        (wp_data->object_property != PROP_IPV6_DNS_SERVER) &&
        (wp_data->object_property != PROP_EVENT_MESSAGE_TEXTS) &&
        (wp_data->object_property != PROP_EVENT_MESSAGE_TEXTS_CONFIG) &&
        (wp_data->object_property != PROP_TAGS) &&
        (wp_data->array_index != BACNET_ARRAY_ALL)) {
        /*  only array properties can have array options */
        wp_data->error_class = ERROR_CLASS_PROPERTY;
        wp_data->error_code = ERROR_CODE_PROPERTY_IS_NOT_AN_ARRAY;
        return false;
    }
    /* FIXME: len < application_data_len: more data? */
    switch (wp_data->object_property) {
        case PROP_MAX_MASTER:
            write_property_unsigned_decode(wp_data, &value, 
                Network_Port_MSTP_Max_Master_setter, 255);
            break;
        case PROP_MAX_INFO_FRAMES:
            write_property_unsigned_decode(wp_data, &value, 
                Network_Port_MSTP_Max_Info_Frames_setter, 255);
            break;
<<<<<<< HEAD
        case PROP_OBJECT_IDENTIFIER:
        case PROP_OBJECT_NAME:
        case PROP_OBJECT_TYPE:
        case PROP_STATUS_FLAGS:
        case PROP_RELIABILITY:
        case PROP_OUT_OF_SERVICE:
        case PROP_NETWORK_TYPE:
        case PROP_PROTOCOL_LEVEL:
        case PROP_NETWORK_NUMBER:
        case PROP_NETWORK_NUMBER_QUALITY:
        case PROP_MAC_ADDRESS:
        case PROP_LINK_SPEED:
        case PROP_CHANGES_PENDING:
        case PROP_APDU_LENGTH:
            wp_data->error_class = ERROR_CLASS_PROPERTY;
            wp_data->error_code = ERROR_CODE_WRITE_ACCESS_DENIED;
            break;
#ifdef BACDL_BSC
        case PROP_MAX_BVLC_LENGTH_ACCEPTED:
            write_property_unsigned_decode(wp_data, &value,
                Network_Port_Max_BVLC_Length_Accepted_Dirty_Set,
                BACNET_UNSIGNED_INTEGER_MAX);
            break;
        case PROP_MAX_NPDU_LENGTH_ACCEPTED:
            write_property_unsigned_decode(wp_data, &value,
                Network_Port_Max_NPDU_Length_Accepted_Dirty_Set,
                BACNET_UNSIGNED_INTEGER_MAX);
            break;
        case PROP_SC_MINIMUM_RECONNECT_TIME:
            write_property_unsigned_decode(wp_data, &value,
                Network_Port_SC_Minimum_Reconnect_Time_Dirty_Set,
                BACNET_UNSIGNED_INTEGER_MAX);
            break;
        case PROP_SC_MAXIMUM_RECONNECT_TIME:
            write_property_unsigned_decode(wp_data, &value,
                Network_Port_SC_Maximum_Reconnect_Time_Dirty_Set,
                BACNET_UNSIGNED_INTEGER_MAX);
            break;
        case PROP_SC_CONNECT_WAIT_TIMEOUT:
            write_property_unsigned_decode(wp_data, &value,
                Network_Port_SC_Connect_Wait_Timeout_Dirty_Set,
                BACNET_UNSIGNED_INTEGER_MAX);
            break;
        case PROP_SC_DISCONNECT_WAIT_TIMEOUT:
            write_property_unsigned_decode(wp_data, &value,
                Network_Port_SC_Disconnect_Wait_Timeout_Dirty_Set,
                BACNET_UNSIGNED_INTEGER_MAX);
            break;
        case PROP_SC_HEARTBEAT_TIMEOUT:
            write_property_unsigned_decode(wp_data, &value,
                Network_Port_SC_Heartbeat_Timeout_Dirty_Set,
                BACNET_UNSIGNED_INTEGER_MAX);
            break;
            /* SC optionals */
#if BSC_CONF_HUB_FUNCTIONS_NUM != 0
        case PROP_SC_PRIMARY_HUB_URI:
            status = write_property_empty_string_valid(
                wp_data, &value, MAX_DEV_DESC_LEN);
            if (status) {
                status = Network_Port_SC_Primary_Hub_URI_Dirty_Set(
                    wp_data->object_instance,
                    characterstring_value(&value.type.Character_String));
            }
            break;
        case PROP_SC_FAILOVER_HUB_URI:
            status = write_property_empty_string_valid(
                wp_data, &value, MAX_DEV_DESC_LEN);
            if (status) {
                status = Network_Port_SC_Failover_Hub_URI_Dirty_Set(
                    wp_data->object_instance,
                    characterstring_value(&value.type.Character_String));
            }
            break;
        case PROP_SC_HUB_FUNCTION_ENABLE:
            status = write_property_type_valid(
                wp_data, &value, BACNET_APPLICATION_TAG_BOOLEAN);
            if (status) {
                status = Network_Port_SC_Hub_Function_Enable_Dirty_Set(
                    wp_data->object_instance, value.type.Boolean);
            }
            break;
        case PROP_SC_HUB_FUNCTION_ACCEPT_URIS:
            status = write_property_empty_string_valid(
                wp_data, &value, BACNET_URI_LENGTH);
            if (status) {
                status = Network_Port_SC_Hub_Function_Accept_URI_Dirty_Set(
                    wp_data->object_instance, wp_data->array_index - 1,
                    characterstring_value(&value.type.Character_String));
            }
            if (!status) {
                wp_data->error_class = ERROR_CLASS_PROPERTY;
                wp_data->error_code = ERROR_CODE_VALUE_OUT_OF_RANGE;
            }
            break;
        case PROP_SC_HUB_FUNCTION_BINDING:
            status = write_property_empty_string_valid(
                wp_data, &value, MAX_DEV_DESC_LEN);
            if (status) {
                status = Network_Port_SC_Hub_Function_Binding_Dirty_Set(
                    wp_data->object_instance,
                    characterstring_value(&value.type.Character_String));
            }
            break;
#endif /* BSC_CONF_HUB_FUNCTIONS_NUM!=0 */
#if BSC_CONF_HUB_CONNECTORS_NUM != 0
        case PROP_SC_DIRECT_CONNECT_INITIATE_ENABLE:
            status = write_property_type_valid(
                wp_data, &value, BACNET_APPLICATION_TAG_BOOLEAN);
            if (status) {
                status =
                    Network_Port_SC_Direct_Connect_Initiate_Enable_Dirty_Set(
                        wp_data->object_instance, value.type.Boolean);
            }
            break;
        case PROP_SC_DIRECT_CONNECT_ACCEPT_ENABLE:
            status = write_property_type_valid(
                wp_data, &value, BACNET_APPLICATION_TAG_BOOLEAN);
            if (status) {
                status = Network_Port_SC_Direct_Connect_Accept_Enable_Dirty_Set(
                    wp_data->object_instance, value.type.Boolean);
            }
            break;
        case PROP_SC_DIRECT_CONNECT_ACCEPT_URIS:
            status = write_property_empty_string_valid(
                wp_data, &value, BACNET_URI_LENGTH);
            if (status) {
                status = Network_Port_SC_Direct_Connect_Accept_URI_Dirty_Set(
                    wp_data->object_instance, wp_data->array_index - 1,
                    characterstring_value(&value.type.Character_String));
            }
            if (!status) {
                wp_data->error_class = ERROR_CLASS_PROPERTY;
                wp_data->error_code = ERROR_CODE_VALUE_OUT_OF_RANGE;
            }
            break;
        case PROP_SC_DIRECT_CONNECT_BINDING:
            status = write_property_empty_string_valid(
                wp_data, &value, MAX_DEV_DESC_LEN);
            if (status) {
                status = Network_Port_SC_Direct_Connect_Binding_Dirty_Set(
                    wp_data->object_instance,
                    characterstring_value(&value.type.Character_String));
            }
            break;
#endif /* BSC_CONF_HUB_CONNECTORS_NUM!=0 */
        case PROP_SC_HUB_CONNECTOR_STATE:
        case PROP_OPERATIONAL_CERTIFICATE_FILE:
        case PROP_ISSUER_CERTIFICATE_FILES:
        case PROP_CERTIFICATE_SIGNING_REQUEST_FILE:
        case PROP_ROUTING_TABLE:
        case PROP_SC_PRIMARY_HUB_CONNECTION_STATUS:
        case PROP_SC_FAILOVER_HUB_CONNECTION_STATUS:
        case PROP_SC_FAILED_CONNECTION_REQUESTS:
        case PROP_SC_HUB_FUNCTION_CONNECTION_STATUS:
        case PROP_SC_DIRECT_CONNECT_CONNECTION_STATUS:
            wp_data->error_class = ERROR_CLASS_PROPERTY;
            wp_data->error_code = ERROR_CODE_WRITE_ACCESS_DENIED;
            break;
#endif /* BACDL_BSC */
=======
>>>>>>> 600508c3
        default:
            if (Property_List_Member(
                    wp_data->object_instance, wp_data->object_property)) {
                wp_data->error_class = ERROR_CLASS_PROPERTY;
                wp_data->error_code = ERROR_CODE_WRITE_ACCESS_DENIED;
            } else {
                wp_data->error_class = ERROR_CLASS_PROPERTY;
                wp_data->error_code = ERROR_CODE_UNKNOWN_PROPERTY;
            }
            break;
    }

    if (!status && (wp_data->error_code == ERROR_CODE_OTHER)) {
        wp_data->error_class = ERROR_CLASS_PROPERTY;
        wp_data->error_code = ERROR_CODE_INVALID_DATA_TYPE;
    }

    return status;
}

/**
 * ReadRange service handler for the BACnet/IP BDT.
 *
 * @param  apdu - place to encode the data
 * @param  apdu - BACNET_READ_RANGE_DATA data
 *
 * @return number of bytes encoded
 */
int Network_Port_Read_Range_BDT(uint8_t *apdu, BACNET_READ_RANGE_DATA *pRequest)
{
    (void)apdu;
    (void)pRequest;
    return 0;
}

/**
 * ReadRange service handler for the BACnet/IP FDT.
 *
 * @param  apdu - place to encode the data
 * @param  pRequest - BACNET_READ_RANGE_DATA data
 *
 * @return number of bytes encoded
 */
int Network_Port_Read_Range_FDT(uint8_t *apdu, BACNET_READ_RANGE_DATA *pRequest)
{
    (void)apdu;
    (void)pRequest;
    return 0;
}

/**
 * ReadRange service handler
 *
 * @param  apdu - place to encode the data
 * @param  pInfo - RR_PROP_INFO data
 *
 * @return number of bytes encoded
 */
bool Network_Port_Read_Range(
    BACNET_READ_RANGE_DATA *pRequest, RR_PROP_INFO *pInfo)
{
    /* return value */
    bool status = false;

    switch (pRequest->object_property) {
        /* required properties */
        case PROP_OBJECT_IDENTIFIER:
        case PROP_OBJECT_NAME:
        case PROP_OBJECT_TYPE:
        case PROP_STATUS_FLAGS:
        case PROP_RELIABILITY:
        case PROP_OUT_OF_SERVICE:
        case PROP_NETWORK_TYPE:
        case PROP_PROTOCOL_LEVEL:
        case PROP_NETWORK_NUMBER:
        case PROP_NETWORK_NUMBER_QUALITY:
        case PROP_CHANGES_PENDING:
        case PROP_APDU_LENGTH:
        case PROP_LINK_SPEED:
        /* optional properties */
        case PROP_MAC_ADDRESS:
#if defined(BACDL_MSTP)
        case PROP_MAX_MASTER:
        case PROP_MAX_INFO_FRAMES:
#endif
#if defined(BACDL_BIP)
        case PROP_BACNET_IP_MODE:
        case PROP_IP_ADDRESS:
        case PROP_BACNET_IP_UDP_PORT:
        case PROP_IP_SUBNET_MASK:
        case PROP_IP_DEFAULT_GATEWAY:
        case PROP_IP_DNS_SERVER:
#endif
#if defined(BACDL_BIP) && BBMD_ENABLED
        case PROP_BBMD_ACCEPT_FD_REGISTRATIONS:
#endif
            (void)pInfo;
            pRequest->error_class = ERROR_CLASS_SERVICES;
            pRequest->error_code = ERROR_CODE_PROPERTY_IS_NOT_A_LIST;
            break;
        case PROP_BBMD_BROADCAST_DISTRIBUTION_TABLE:
#if defined(BACDL_BIP) && BBMD_ENABLED
            pInfo->RequestTypes = RR_BY_POSITION;
            pInfo->Handler = Network_Port_Read_Range_BDT;
            status = true;
#else
            (void)pInfo;
            pRequest->error_class = ERROR_CLASS_PROPERTY;
            pRequest->error_code = ERROR_CODE_UNKNOWN_PROPERTY;
            (void)pInfo;
#endif
            break;
        case PROP_BBMD_FOREIGN_DEVICE_TABLE:
#if defined(BACDL_BIP) && BBMD_ENABLED
            pInfo->RequestTypes = RR_BY_POSITION;
            pInfo->Handler = Network_Port_Read_Range_FDT;
            status = true;
#else
            (void)pInfo;
            pRequest->error_class = ERROR_CLASS_PROPERTY;
            pRequest->error_code = ERROR_CODE_UNKNOWN_PROPERTY;
            (void)pInfo;
#endif
            break;
        default:
            (void)pInfo;
            pRequest->error_class = ERROR_CLASS_PROPERTY;
            pRequest->error_code = ERROR_CODE_UNKNOWN_PROPERTY;
            break;
    }

    return status;
}

/**
 * Initializes the Network Port object data
 */
void Network_Port_Init(void)
{
    unsigned index = 0;

#ifdef BACDL_BSC
    BACNET_SC_PARAMS *sc;
#endif /* BACDL_BSC */

    /* do something interesting */

    for (index = 0; index < BACNET_NETWORK_PORTS_MAX; index++) {
        memset(&Object_List[index], 0, sizeof(Object_List[index]));
#ifdef BACDL_BSC
        Object_List[index].Network_Type = PORT_TYPE_BSC;
        sc = &Object_List[index].Network.BSC.Parameters;
#ifdef BACNET_SECURE_CONNECT_ROUTING_TABLE
        sc->Routing_Table = Keylist_Create();
#endif
        sc->SC_Failed_Connection_Requests_Count = 0;
#if BSC_CONF_HUB_FUNCTIONS_NUM != 0
        sc->SC_Hub_Function_Connection_Status_Count = 0;
#endif
#if BSC_CONF_HUB_CONNECTORS_NUM != 0
        sc->SC_Direct_Connect_Connection_Status_Count = 0;
#endif
        (void)sc;
#endif /* BACDL_BSC */
    }
}

void Network_Port_Cleanup(void)
{
#if defined(BACDL_BSC) && defined(BACNET_SECURE_CONNECT_ROUTING_TABLE)
    unsigned index = 0;
    for (index = 0; index < BACNET_NETWORK_PORTS_MAX; index++) {
        BACNET_SC_PARAMS *sc = &Object_List[index].Network.BSC.Parameters;
        if (sc->Routing_Table) {
            Keylist_Delete(sc->Routing_Table);
            sc->Routing_Table = NULL;
        }
    }
#endif
}

void Network_Port_Pending_Params_Apply(uint32_t object_instance)
{
#ifdef BACDL_BSC
    Network_Port_SC_Pending_Params_Apply(object_instance);
#else
    (void)object_instance;
#endif /* BACDL_BSC */
}

void Network_Port_Pending_Params_Discard(uint32_t object_instance)
{
#ifdef BACDL_BSC
    Network_Port_SC_Pending_Params_Discard(object_instance);
#else
    (void)object_instance;
#endif /* BACDL_BSC */
}<|MERGE_RESOLUTION|>--- conflicted
+++ resolved
@@ -2907,168 +2907,6 @@
             write_property_unsigned_decode(wp_data, &value, 
                 Network_Port_MSTP_Max_Info_Frames_setter, 255);
             break;
-<<<<<<< HEAD
-        case PROP_OBJECT_IDENTIFIER:
-        case PROP_OBJECT_NAME:
-        case PROP_OBJECT_TYPE:
-        case PROP_STATUS_FLAGS:
-        case PROP_RELIABILITY:
-        case PROP_OUT_OF_SERVICE:
-        case PROP_NETWORK_TYPE:
-        case PROP_PROTOCOL_LEVEL:
-        case PROP_NETWORK_NUMBER:
-        case PROP_NETWORK_NUMBER_QUALITY:
-        case PROP_MAC_ADDRESS:
-        case PROP_LINK_SPEED:
-        case PROP_CHANGES_PENDING:
-        case PROP_APDU_LENGTH:
-            wp_data->error_class = ERROR_CLASS_PROPERTY;
-            wp_data->error_code = ERROR_CODE_WRITE_ACCESS_DENIED;
-            break;
-#ifdef BACDL_BSC
-        case PROP_MAX_BVLC_LENGTH_ACCEPTED:
-            write_property_unsigned_decode(wp_data, &value,
-                Network_Port_Max_BVLC_Length_Accepted_Dirty_Set,
-                BACNET_UNSIGNED_INTEGER_MAX);
-            break;
-        case PROP_MAX_NPDU_LENGTH_ACCEPTED:
-            write_property_unsigned_decode(wp_data, &value,
-                Network_Port_Max_NPDU_Length_Accepted_Dirty_Set,
-                BACNET_UNSIGNED_INTEGER_MAX);
-            break;
-        case PROP_SC_MINIMUM_RECONNECT_TIME:
-            write_property_unsigned_decode(wp_data, &value,
-                Network_Port_SC_Minimum_Reconnect_Time_Dirty_Set,
-                BACNET_UNSIGNED_INTEGER_MAX);
-            break;
-        case PROP_SC_MAXIMUM_RECONNECT_TIME:
-            write_property_unsigned_decode(wp_data, &value,
-                Network_Port_SC_Maximum_Reconnect_Time_Dirty_Set,
-                BACNET_UNSIGNED_INTEGER_MAX);
-            break;
-        case PROP_SC_CONNECT_WAIT_TIMEOUT:
-            write_property_unsigned_decode(wp_data, &value,
-                Network_Port_SC_Connect_Wait_Timeout_Dirty_Set,
-                BACNET_UNSIGNED_INTEGER_MAX);
-            break;
-        case PROP_SC_DISCONNECT_WAIT_TIMEOUT:
-            write_property_unsigned_decode(wp_data, &value,
-                Network_Port_SC_Disconnect_Wait_Timeout_Dirty_Set,
-                BACNET_UNSIGNED_INTEGER_MAX);
-            break;
-        case PROP_SC_HEARTBEAT_TIMEOUT:
-            write_property_unsigned_decode(wp_data, &value,
-                Network_Port_SC_Heartbeat_Timeout_Dirty_Set,
-                BACNET_UNSIGNED_INTEGER_MAX);
-            break;
-            /* SC optionals */
-#if BSC_CONF_HUB_FUNCTIONS_NUM != 0
-        case PROP_SC_PRIMARY_HUB_URI:
-            status = write_property_empty_string_valid(
-                wp_data, &value, MAX_DEV_DESC_LEN);
-            if (status) {
-                status = Network_Port_SC_Primary_Hub_URI_Dirty_Set(
-                    wp_data->object_instance,
-                    characterstring_value(&value.type.Character_String));
-            }
-            break;
-        case PROP_SC_FAILOVER_HUB_URI:
-            status = write_property_empty_string_valid(
-                wp_data, &value, MAX_DEV_DESC_LEN);
-            if (status) {
-                status = Network_Port_SC_Failover_Hub_URI_Dirty_Set(
-                    wp_data->object_instance,
-                    characterstring_value(&value.type.Character_String));
-            }
-            break;
-        case PROP_SC_HUB_FUNCTION_ENABLE:
-            status = write_property_type_valid(
-                wp_data, &value, BACNET_APPLICATION_TAG_BOOLEAN);
-            if (status) {
-                status = Network_Port_SC_Hub_Function_Enable_Dirty_Set(
-                    wp_data->object_instance, value.type.Boolean);
-            }
-            break;
-        case PROP_SC_HUB_FUNCTION_ACCEPT_URIS:
-            status = write_property_empty_string_valid(
-                wp_data, &value, BACNET_URI_LENGTH);
-            if (status) {
-                status = Network_Port_SC_Hub_Function_Accept_URI_Dirty_Set(
-                    wp_data->object_instance, wp_data->array_index - 1,
-                    characterstring_value(&value.type.Character_String));
-            }
-            if (!status) {
-                wp_data->error_class = ERROR_CLASS_PROPERTY;
-                wp_data->error_code = ERROR_CODE_VALUE_OUT_OF_RANGE;
-            }
-            break;
-        case PROP_SC_HUB_FUNCTION_BINDING:
-            status = write_property_empty_string_valid(
-                wp_data, &value, MAX_DEV_DESC_LEN);
-            if (status) {
-                status = Network_Port_SC_Hub_Function_Binding_Dirty_Set(
-                    wp_data->object_instance,
-                    characterstring_value(&value.type.Character_String));
-            }
-            break;
-#endif /* BSC_CONF_HUB_FUNCTIONS_NUM!=0 */
-#if BSC_CONF_HUB_CONNECTORS_NUM != 0
-        case PROP_SC_DIRECT_CONNECT_INITIATE_ENABLE:
-            status = write_property_type_valid(
-                wp_data, &value, BACNET_APPLICATION_TAG_BOOLEAN);
-            if (status) {
-                status =
-                    Network_Port_SC_Direct_Connect_Initiate_Enable_Dirty_Set(
-                        wp_data->object_instance, value.type.Boolean);
-            }
-            break;
-        case PROP_SC_DIRECT_CONNECT_ACCEPT_ENABLE:
-            status = write_property_type_valid(
-                wp_data, &value, BACNET_APPLICATION_TAG_BOOLEAN);
-            if (status) {
-                status = Network_Port_SC_Direct_Connect_Accept_Enable_Dirty_Set(
-                    wp_data->object_instance, value.type.Boolean);
-            }
-            break;
-        case PROP_SC_DIRECT_CONNECT_ACCEPT_URIS:
-            status = write_property_empty_string_valid(
-                wp_data, &value, BACNET_URI_LENGTH);
-            if (status) {
-                status = Network_Port_SC_Direct_Connect_Accept_URI_Dirty_Set(
-                    wp_data->object_instance, wp_data->array_index - 1,
-                    characterstring_value(&value.type.Character_String));
-            }
-            if (!status) {
-                wp_data->error_class = ERROR_CLASS_PROPERTY;
-                wp_data->error_code = ERROR_CODE_VALUE_OUT_OF_RANGE;
-            }
-            break;
-        case PROP_SC_DIRECT_CONNECT_BINDING:
-            status = write_property_empty_string_valid(
-                wp_data, &value, MAX_DEV_DESC_LEN);
-            if (status) {
-                status = Network_Port_SC_Direct_Connect_Binding_Dirty_Set(
-                    wp_data->object_instance,
-                    characterstring_value(&value.type.Character_String));
-            }
-            break;
-#endif /* BSC_CONF_HUB_CONNECTORS_NUM!=0 */
-        case PROP_SC_HUB_CONNECTOR_STATE:
-        case PROP_OPERATIONAL_CERTIFICATE_FILE:
-        case PROP_ISSUER_CERTIFICATE_FILES:
-        case PROP_CERTIFICATE_SIGNING_REQUEST_FILE:
-        case PROP_ROUTING_TABLE:
-        case PROP_SC_PRIMARY_HUB_CONNECTION_STATUS:
-        case PROP_SC_FAILOVER_HUB_CONNECTION_STATUS:
-        case PROP_SC_FAILED_CONNECTION_REQUESTS:
-        case PROP_SC_HUB_FUNCTION_CONNECTION_STATUS:
-        case PROP_SC_DIRECT_CONNECT_CONNECTION_STATUS:
-            wp_data->error_class = ERROR_CLASS_PROPERTY;
-            wp_data->error_code = ERROR_CODE_WRITE_ACCESS_DENIED;
-            break;
-#endif /* BACDL_BSC */
-=======
->>>>>>> 600508c3
         default:
             if (Property_List_Member(
                     wp_data->object_instance, wp_data->object_property)) {
