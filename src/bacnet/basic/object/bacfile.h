--- conflicted
+++ resolved
@@ -40,7 +40,6 @@
 #include "bacnet/bacdef.h"
 #include "bacnet/bacenum.h"
 #include "bacnet/bacint.h"
-#include "bacnet/datetime.h"
 #include "bacnet/apdu.h"
 #include "bacnet/arf.h"
 #include "bacnet/awf.h"
@@ -61,10 +60,6 @@
         uint32_t object_instance,
         BACNET_CHARACTER_STRING * object_name);
     BACNET_STACK_EXPORT
-    bool bacfile_object_name_set(
-        uint32_t object_instance,
-        char *new_name);
-    BACNET_STACK_EXPORT
     bool bacfile_valid_instance(
         uint32_t object_instance);
     BACNET_STACK_EXPORT
@@ -76,72 +71,9 @@
     BACNET_STACK_EXPORT
     unsigned bacfile_instance_to_index(
         uint32_t instance);
-
     BACNET_STACK_EXPORT
-    const char * bacfile_file_type(
-        uint32_t object_instance);
-    BACNET_STACK_EXPORT
-    void bacfile_file_type_set(
-        uint32_t object_instance,
-        const char *mime_type);
-
-    BACNET_STACK_EXPORT
-    bool bacfile_archive(
-        uint32_t instance);
-    BACNET_STACK_EXPORT
-    bool bacfile_archive_set(
-        uint32_t instance, bool status);
-
-    BACNET_STACK_EXPORT
-    bool bacfile_read_only(
-        uint32_t instance);
-    BACNET_STACK_EXPORT
-<<<<<<< HEAD
     uint32_t bacfile_instance(
         char *filename);
-    BACNET_STACK_EXPORT
-    bool bacfile_instance_set(
-        unsigned index,
-        uint32_t object_instance,
-        char *filename);
-    BACNET_STACK_EXPORT
-    bool bacfile_instance_memory_set(
-        unsigned index,
-        uint32_t object_instance,
-        uint8_t *pointer,
-        BACNET_UNSIGNED_INTEGER length);
-    BACNET_STACK_EXPORT
-    BACNET_UNSIGNED_INTEGER bacfile_instance_context(
-        uint32_t object_instance,
-        uint8_t *pointer,
-        BACNET_UNSIGNED_INTEGER max_length);
-    BACNET_STACK_EXPORT
-    uint8_t *bacfile_instance_memory_context(
-        uint32_t object_instance,
-        void *pointer,
-        BACNET_UNSIGNED_INTEGER max_length);
-=======
-    bool bacfile_read_only_set(
-        uint32_t object_instance,
-        bool read_only);
-
-    BACNET_STACK_EXPORT
-    bool bacfile_file_access_stream(
-        uint32_t object_instance);
-    BACNET_STACK_EXPORT
-    bool bacfile_file_access_stream_set(
-        uint32_t object_instance,
-        bool access);
-
-    BACNET_STACK_EXPORT
-    BACNET_UNSIGNED_INTEGER bacfile_file_size(
-        uint32_t instance);
-    BACNET_STACK_EXPORT
-    bool bacfile_file_size_set(
-        uint32_t object_instance,
-        BACNET_UNSIGNED_INTEGER file_size);
-
->>>>>>> c9efd0b8
     /* this is one way to match up the invoke ID with */
     /* the file ID from the AtomicReadFile request. */
     /* Another way would be to store the */
@@ -173,6 +105,13 @@
     bool bacfile_write_record_data(
         BACNET_ATOMIC_WRITE_FILE_DATA * data);
 
+    BACNET_STACK_EXPORT
+    void bacfile_init(
+        void);
+    BACNET_STACK_EXPORT
+    BACNET_UNSIGNED_INTEGER bacfile_file_size(
+        uint32_t instance);
+
     /* handling for read property service */
     BACNET_STACK_EXPORT
     int bacfile_read_property(
@@ -183,37 +122,6 @@
     bool bacfile_write_property(
         BACNET_WRITE_PROPERTY_DATA * wp_data);
 
-    BACNET_STACK_EXPORT
-    const char *bacfile_pathname(
-        uint32_t instance);
-    BACNET_STACK_EXPORT
-    void bacfile_pathname_set(
-        uint32_t instance,
-        const char *pathname);
-    BACNET_STACK_EXPORT
-    uint32_t bacfile_pathname_instance(
-        const char *pathname);
-
-    BACNET_STACK_EXPORT
-    uint32_t bacfile_read(
-        uint32_t object_instance,
-        uint8_t *buffer,
-        uint32_t buffer_size);
-
-    BACNET_STACK_EXPORT
-    bool bacfile_create(
-        uint32_t object_instance);
-    BACNET_STACK_EXPORT
-    bool bacfile_delete(
-        uint32_t object_instance);
-    BACNET_STACK_EXPORT
-    void bacfile_cleanup(
-        void);
-    BACNET_STACK_EXPORT
-    void bacfile_init(
-        void);
-
-
 #ifdef __cplusplus
 }
 #endif /* __cplusplus */
